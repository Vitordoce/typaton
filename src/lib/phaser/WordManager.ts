<<<<<<< HEAD
import * as Phaser from 'phaser';
import { BaseManager } from './BaseManager';
import { Word } from './Word';
import { WordType, WordEffect, WordData, WordConfig } from './WordData';
import { GameEvents } from './GameEvents';

// Word lists of varying difficulty
export const WORD_LISTS = {
  EASY: [
    'cat', 'dog', 'run', 'jump', 'play', 'fast', 'slow', 'big', 'small', 'red',
    'blue', 'green', 'walk', 'talk', 'eat', 'sleep', 'work', 'game', 'code', 'type'
  ],
  MEDIUM: [
    'computer', 'keyboard', 'monitor', 'program', 'function', 'variable', 'constant',
    'developer', 'software', 'hardware', 'network', 'internet', 'browser', 'server',
    'client', 'database', 'algorithm', 'interface', 'library', 'framework'
  ],
  HARD: [
    'javascript', 'typescript', 'programming', 'development', 'application', 'responsive',
    'architecture', 'optimization', 'performance', 'experience', 'accessibility',
    'authentication', 'authorization', 'implementation', 'documentation', 'configuration',
    'integration', 'deployment', 'maintenance', 'refactoring'
  ],
  EXPERT: [
    'asynchronous', 'serialization', 'internationalization', 'authentication',
    'authorization', 'microservices', 'infrastructure', 'containerization',
    'virtualization', 'orchestration', 'parallelization', 'encapsulation',
    'polymorphism', 'inheritance', 'abstraction', 'implementation', 'functionality',
    'compatibility', 'interoperability', 'sustainability'
  ],
  // Power-up words
  POWERUPS: ['freeze', 'slow', 'bomb', 'shield']
};

/**
 * WordManager class
 * Responsible for spawning, tracking, and updating words
 */
export class WordManager extends BaseManager {
  private words: Word[] = [];
  private difficultyLevel: number = 1;
  private score: number = 0;
  private wordPool: string[] = [];
  private powerUpChance: number = 0.05; // 5% chance for power-up
  
  constructor(scene: Phaser.Scene) {
    super(scene);
    
    // Initialize word pool
    this.refreshWordPool();
    
    // Only set up event listener if eventEmitter exists
    if (this.eventEmitter) {
      // Bind the method to preserve context
      this.handleWordCompleted = this.handleWordCompleted.bind(this);
      
      // Listen for word completion events
      this.eventEmitter.on(GameEvents.WORD_COMPLETED, this.handleWordCompleted, this);
    } else {
      console.error('WordManager: eventEmitter is undefined in constructor');
    }
  }
  
  /**
   * Spawn a new word with the given configuration
   * @param config - Word configuration
   * @returns The created Word object
   */
  spawnWord(config: WordConfig): Word {
    const word = new Word(this.scene, config);
    this.words.push(word);
    
    // Set velocity and emit event with word data
    const velocity = this.calculateVelocityForDifficulty();
    word.setVelocity(velocity.x, velocity.y);
    
    return word;
  }
  
  /**
   * Spawn a random word at a random position
   * @returns The created Word object
   */
  spawnRandomWord(): Word {
    // Calculate spawn position on edge of screen
    const spawnPosition = this.getRandomEdgePosition();
    
    // Determine if it's a special word
    let type = WordType.NORMAL;
    let wordText = '';
    const effects: WordEffect[] = [];
    
    // 5% chance for power-up
    if (Math.random() < this.powerUpChance) {
      type = WordType.POWERUP;
      const powerUps = WordManager.getPowerUpWords();
      wordText = powerUps[Math.floor(Math.random() * powerUps.length)];
      effects.push({ type: 'blinking' });
    }
    // Normal word
    else {
      wordText = this.getRandomWord();
      
      // Add random effects based on difficulty
      if (Math.random() < 0.2) {
        effects.push({ type: 'blinking' });
      }
      
      if (this.difficultyLevel >= 2 && Math.random() < 0.3) {
        effects.push({ type: 'shaking' });
      }
      
      if (this.difficultyLevel >= 3 && Math.random() < 0.3) {
        effects.push({ type: 'flipped' });
      }
      
      if (this.difficultyLevel >= 4 && Math.random() < 0.2) {
        effects.push({ type: 'rotating' });
      }
    }
    
    // Spawn the word
    return this.spawnWord({
      text: wordText,
      type: type,
      effects: effects,
      x: spawnPosition.x,
      y: spawnPosition.y
    });
  }
  
  /**
   * Calculate velocity based on current difficulty
   * @returns Velocity vector pointing toward center
   */
  private calculateVelocityForDifficulty(): Phaser.Math.Vector2 {
    const { width, height } = this.scene.scale;
    const centerX = width / 2;
    const centerY = height / 2;
    
    // Base speed increases with difficulty
    const baseSpeed = 50 + (this.difficultyLevel * 10);
    
    // Get random edge position
    const edgePosition = this.getRandomEdgePosition();
    
    // Calculate direction vector to center
    const dirX = centerX - edgePosition.x;
    const dirY = centerY - edgePosition.y;
    
    // Normalize and scale by speed
    const length = Math.sqrt(dirX * dirX + dirY * dirY);
    return new Phaser.Math.Vector2(
      (dirX / length) * baseSpeed,
      (dirY / length) * baseSpeed
    );
  }
  
  /**
   * Get a random position on the edge of the screen
   * @returns Position vector
   */
  private getRandomEdgePosition(): Phaser.Math.Vector2 {
    const { width, height } = this.scene.scale;
    
    // Random position on edge
    const edge = Math.floor(Math.random() * 4); // 0: top, 1: right, 2: bottom, 3: left
    let x = 0;
    let y = 0;
    
    switch (edge) {
      case 0: // top
        x = Math.random() * width;
        y = -50;
        break;
      case 1: // right
        x = width + 50;
        y = Math.random() * height;
        break;
      case 2: // bottom
        x = Math.random() * width;
        y = height + 50;
        break;
      case 3: // left
        x = -50;
        y = Math.random() * height;
        break;
    }
    
    return new Phaser.Math.Vector2(x, y);
  }
  
  /**
   * Handle word completion event
   * @param wordData - Data of the completed word
   */
  handleWordCompleted(wordData: WordData): void {
    // Simple scoring: one point per word
    this.score++;
    
    // Emit score update event with word data
    this.eventEmitter.emit(GameEvents.SCORE_UPDATED, {
      score: this.score,
      wordData: wordData
    });
  }
  
  /**
   * Get the current score
   * @returns Current score
   */
  getScore(): number {
    return this.score;
  }
  
  /**
   * Update all words
   * @param time - Current time
   * @param delta - Time since last frame
   */
  update(time: number, delta: number): void {
    const { width, height } = this.scene.scale;
    const centerX = width / 2;
    const centerY = height / 2;
    
    // Update all words
    for (let i = this.words.length - 1; i >= 0; i--) {
      const word = this.words[i];
      
      // Remove destroyed words from array
      if (!word.active) {
        this.words.splice(i, 1);
        continue;
      }
      
      word.update(time, delta);
      
      // Check for collision with center
      if (this.hasReachedCenter(word, centerX, centerY)) {
        this.handleWordReachedCenter(word);
      }
    }
  }
  
  /**
   * Check if a word has reached the center
   * @param word - Word to check
   * @param centerX - X coordinate of center
   * @param centerY - Y coordinate of center
   * @returns True if word has reached center
   */
  private hasReachedCenter(word: Word, centerX: number, centerY: number): boolean {
    const distance = Phaser.Math.Distance.Between(word.x, word.y, centerX, centerY);
    return distance < 50; // Adjust radius as needed
  }
  
  /**
   * Handle word reaching center (game over condition)
   * @param word - Word that reached center
   */
  private handleWordReachedCenter(word: Word): void {
    // Emit event with word data
    this.eventEmitter.emit(GameEvents.WORD_REACHED_CENTER, word.getWordData());
    
    // Remove the word
    word.destroy();
  }
  
  /**
   * Apply a global effect to all words
   * @param effect - The effect to apply
   * @param params - Parameters for the effect
   */
  applyGlobalEffect(effect: string, params: Record<string, unknown>): void {
    // Apply effect to all words
    this.words.forEach(word => {
      switch (effect) {
        case 'freeze':
          word.setVelocity(0, 0);
          break;
        case 'slow':
          word.setVelocity(
            word.velocity.x * (params.factor as number), 
            word.velocity.y * (params.factor as number)
          );
          break;
      }
    });
  }
  
  /**
   * Destroy all words on screen (bomb effect)
   */
  destroyAllWords(): void {
    // Create a copy of the array to avoid modification during iteration
    const wordsCopy = [...this.words];
    
    // Destroy all words with a slight delay for visual effect
    wordsCopy.forEach((word, index) => {
      this.scene.time.delayedCall(index * 50, () => {
        word.complete();
      });
    });
  }
  
  /**
   * Get a random word based on current difficulty level
   * @returns Random word string
   */
  getRandomWord(): string {
    if (this.wordPool.length === 0) {
      this.refreshWordPool();
    }
    
    // Get a random word from the pool and remove it
    const randomIndex = Math.floor(Math.random() * this.wordPool.length);
    const word = this.wordPool[randomIndex];
    this.wordPool.splice(randomIndex, 1);
    
    return word;
  }
  
  /**
   * Increase difficulty level
   */
  increaseLevel(): void {
    if (this.difficultyLevel < 4) {
      this.difficultyLevel++;
      this.refreshWordPool();
    }
  }
  
  /**
   * Reset to initial level
   */
  resetLevel(): void {
    this.difficultyLevel = 1;
    this.score = 0;
    this.refreshWordPool();
    
    // Clear all words
    this.words.forEach(word => word.destroy());
    this.words = [];
  }
  
  /**
   * Get current difficulty level
   * @returns Current level
   */
  getLevel(): number {
    return this.difficultyLevel;
  }
  
  /**
   * Refresh the word pool based on current level
   */
  private refreshWordPool(): void {
    this.wordPool = [];
    
    // Add words based on current level
    if (this.difficultyLevel >= 1) {
      this.wordPool = this.wordPool.concat(WORD_LISTS.EASY);
    }
    
    if (this.difficultyLevel >= 2) {
      this.wordPool = this.wordPool.concat(WORD_LISTS.MEDIUM);
    }
    
    if (this.difficultyLevel >= 3) {
      this.wordPool = this.wordPool.concat(WORD_LISTS.HARD);
    }
    
    if (this.difficultyLevel >= 4) {
      this.wordPool = this.wordPool.concat(WORD_LISTS.EXPERT);
    }
    
    // Shuffle the word pool
    this.shuffleArray(this.wordPool);
  }
  
  /**
   * Fisher-Yates shuffle algorithm
   * @param array - Array to shuffle
   */
  private shuffleArray(array: string[]): void {
    for (let i = array.length - 1; i > 0; i--) {
      const j = Math.floor(Math.random() * (i + 1));
      [array[i], array[j]] = [array[j], array[i]];
    }
  }
  
  /**
   * Get all power-up words
   * @returns Array of power-up words
   */
  static getPowerUpWords(): string[] {
    return WORD_LISTS.POWERUPS;
  }
  
  /**
   * Clean up resources
   */
  destroy(): void {
    // Clean up event listeners
    this.eventEmitter.off(GameEvents.WORD_COMPLETED, this.handleWordCompleted, this);
    
    // Destroy all words
    this.words.forEach(word => word.destroy());
    this.words = [];
    
    super.destroy();
  }
}
=======
import * as Phaser from 'phaser';
import { BaseManager } from './BaseManager';
import { Word } from './Word';
import { WordType, WordEffect, WordData, WordConfig } from './WordData';
import { GameEvents } from './GameEvents';

// Word lists of varying difficulty
export const WORD_LISTS = {
  EASY: [
    'cat', 'dog', 'run', 'jump', 'play', 'fast', 'slow', 'big', 'small', 'red',
    'blue', 'green', 'walk', 'talk', 'eat', 'sleep', 'work', 'game', 'code', 'type'
  ],
  MEDIUM: [
    'computer', 'keyboard', 'monitor', 'program', 'function', 'variable', 'constant',
    'developer', 'software', 'hardware', 'network', 'internet', 'browser', 'server',
    'client', 'database', 'algorithm', 'interface', 'library', 'framework'
  ],
  HARD: [
    'javascript', 'typescript', 'programming', 'development', 'application', 'responsive',
    'architecture', 'optimization', 'performance', 'experience', 'accessibility',
    'authentication', 'authorization', 'implementation', 'documentation', 'configuration',
    'integration', 'deployment', 'maintenance', 'refactoring'
  ],
  EXPERT: [
    'asynchronous', 'serialization', 'internationalization', 'authentication',
    'authorization', 'microservices', 'infrastructure', 'containerization',
    'virtualization', 'orchestration', 'parallelization', 'encapsulation',
    'polymorphism', 'inheritance', 'abstraction', 'implementation', 'functionality',
    'compatibility', 'interoperability', 'sustainability'
  ],
  // Power-up words
  POWERUPS: ['freeze', 'slow', 'bomb', 'shield']
};

/**
 * WordManager class
 * Responsible for spawning, tracking, and updating words
 */
export class WordManager extends BaseManager {
  private words: Word[] = [];
  private difficultyLevel: number = 1;
  private score: number = 0;
  private wordPool: string[] = [];
  private powerUpChance: number = 0.5; // 50% chance for power-up
  
  constructor(scene: Phaser.Scene) {
    super(scene);
    
    // Initialize word pool
    this.refreshWordPool();
    
    // Add debugging to check if eventEmitter is defined
    console.log('WordManager constructor - scene:', scene);
    console.log('WordManager constructor - this.scene:', this.scene);
    console.log('WordManager constructor - this.eventEmitter:', this.eventEmitter);
    
    // Only set up event listener if eventEmitter exists
    if (this.eventEmitter) {
      // Bind the method to preserve context
      this.handleWordCompleted = this.handleWordCompleted.bind(this);
      
      // Listen for word completion events
      this.eventEmitter.on(GameEvents.WORD_COMPLETED, this.handleWordCompleted, this);
    } else {
      console.error('WordManager: eventEmitter is undefined in constructor');
    }
  }
  
  /**
   * Spawn a new word with the given configuration
   * @param config - Word configuration
   * @returns The created Word object
   */
  spawnWord(config: WordConfig): Word {
    const word = new Word(this.scene, config);
    this.words.push(word);
    
    // Set velocity and emit event with word data
    const velocity = this.calculateVelocityForDifficulty();
    word.setVelocity(velocity.x, velocity.y);
    
    return word;
  }
  
  /**
   * Spawn a random word at a random position
   * @returns The created Word object
   */
  spawnRandomWord(): Word {
    const { width, height } = this.scene.scale;
    const centerX = width / 2;
    const centerY = height / 2;
    
    // Calculate spawn position on edge of screen
    const spawnPosition = this.getRandomEdgePosition();
    
    // Determine if it's a special word
    let type = WordType.NORMAL;
    let wordText = '';
    let effects: WordEffect[] = [];
    
    // 50% chance for power-up
    if (Math.random() < this.powerUpChance) {
      type = WordType.POWERUP;
      const powerUps = WordManager.getPowerUpWords();
      wordText = powerUps[Math.floor(Math.random() * powerUps.length)];
      effects.push({ type: 'blinking' });
    }
    // Normal word
    else {
      wordText = this.getRandomWord();
      
      // Add random effects based on difficulty
      if (Math.random() < 0.2) {
        effects.push({ type: 'blinking' });
      }
      
      if (this.difficultyLevel >= 2 && Math.random() < 0.3) {
        effects.push({ type: 'shaking' });
      }
      
      if (this.difficultyLevel >= 3 && Math.random() < 0.3) {
        effects.push({ type: 'flipped' });
      }
      
      if (this.difficultyLevel >= 4 && Math.random() < 0.2) {
        effects.push({ type: 'rotating' });
      }
    }
    
    // Spawn the word
    return this.spawnWord({
      text: wordText,
      type: type,
      effects: effects,
      x: spawnPosition.x,
      y: spawnPosition.y
    });
  }
  
  /**
   * Calculate velocity based on current difficulty
   * @returns Velocity vector pointing toward center
   */
  private calculateVelocityForDifficulty(): Phaser.Math.Vector2 {
    const { width, height } = this.scene.scale;
    const centerX = width / 2;
    const centerY = height / 2;
    
    // Base speed increases with difficulty
    const baseSpeed = 50 + (this.difficultyLevel * 10);
    
    // Get random edge position
    const edgePosition = this.getRandomEdgePosition();
    
    // Calculate direction vector to center
    const dirX = centerX - edgePosition.x;
    const dirY = centerY - edgePosition.y;
    
    // Normalize and scale by speed
    const length = Math.sqrt(dirX * dirX + dirY * dirY);
    return new Phaser.Math.Vector2(
      (dirX / length) * baseSpeed,
      (dirY / length) * baseSpeed
    );
  }
  
  /**
   * Get a random position on the edge of the screen
   * @returns Position vector
   */
  private getRandomEdgePosition(): Phaser.Math.Vector2 {
    const { width, height } = this.scene.scale;
    
    // Random position on edge
    const edge = Math.floor(Math.random() * 4); // 0: top, 1: right, 2: bottom, 3: left
    let x: number, y: number;
    
    switch (edge) {
      case 0: // top
        x = Math.random() * width;
        y = -50;
        break;
      case 1: // right
        x = width + 50;
        y = Math.random() * height;
        break;
      case 2: // bottom
        x = Math.random() * width;
        y = height + 50;
        break;
      case 3: // left
        x = -50;
        y = Math.random() * height;
        break;
    }
    
    return new Phaser.Math.Vector2(x, y);
  }
  
  /**
   * Handle word completion event
   * @param wordData - Data of the completed word
   */
  handleWordCompleted(wordData: WordData): void {
    // Simple scoring: one point per word
    this.score++;
    
    // Emit score update event with word data
    this.eventEmitter.emit(GameEvents.SCORE_UPDATED, {
      score: this.score,
      wordData: wordData
    });
  }
  
  /**
   * Get the current score
   * @returns Current score
   */
  getScore(): number {
    return this.score;
  }
  
  /**
   * Update all words
   * @param time - Current time
   * @param delta - Time since last frame
   */
  update(time: number, delta: number): void {
    const { width, height } = this.scene.scale;
    const centerX = width / 2;
    const centerY = height / 2;
    
    // Update all words
    for (let i = this.words.length - 1; i >= 0; i--) {
      const word = this.words[i];
      
      // Remove destroyed words from array
      if (!word.active) {
        this.words.splice(i, 1);
        continue;
      }
      
      word.update(time, delta);
      
      // Check for collision with center
      if (this.hasReachedCenter(word, centerX, centerY)) {
        this.handleWordReachedCenter(word);
      }
    }
  }
  
  /**
   * Check if a word has reached the center
   * @param word - Word to check
   * @param centerX - X coordinate of center
   * @param centerY - Y coordinate of center
   * @returns True if word has reached center
   */
  private hasReachedCenter(word: Word, centerX: number, centerY: number): boolean {
    const distance = Phaser.Math.Distance.Between(word.x, word.y, centerX, centerY);
    return distance < 50; // Adjust radius as needed
  }
  
  /**
   * Handle word reaching center (game over condition)
   * @param word - Word that reached center
   */
  private handleWordReachedCenter(word: Word): void {
    // Emit event with word data
    this.eventEmitter.emit(GameEvents.WORD_REACHED_CENTER, word.getWordData());
    
    // Remove the word
    word.destroy();
  }
  
  /**
   * Apply global effect to all words
   * @param effect - Effect name
   * @param params - Effect parameters
   */
  applyGlobalEffect(effect: string, params: any): void {
    // Apply effects to all words (for power-ups)
    this.words.forEach(word => {
      switch (effect) {
        case 'freeze':
          word.setVelocity(0, 0);
          break;
        case 'slow':
          word.setVelocity(word.velocity.x * params.factor, word.velocity.y * params.factor);
          break;
      }
    });
  }
  
  /**
   * Destroy all words on screen (bomb effect)
   */
  destroyAllWords(): void {
    // Create a copy of the array to avoid modification during iteration
    const wordsCopy = [...this.words];
    
    // Destroy all words with a slight delay for visual effect
    wordsCopy.forEach((word, index) => {
      this.scene.time.delayedCall(index * 50, () => {
        word.complete();
      });
    });
  }
  
  /**
   * Get a random word based on current difficulty level
   * @returns Random word string
   */
  getRandomWord(): string {
    if (this.wordPool.length === 0) {
      this.refreshWordPool();
    }
    
    // Get a random word from the pool and remove it
    const randomIndex = Math.floor(Math.random() * this.wordPool.length);
    const word = this.wordPool[randomIndex];
    this.wordPool.splice(randomIndex, 1);
    
    return word;
  }
  
  /**
   * Increase difficulty level
   */
  increaseLevel(): void {
    if (this.difficultyLevel < 4) {
      this.difficultyLevel++;
      this.refreshWordPool();
    }
  }
  
  /**
   * Reset to initial level
   */
  resetLevel(): void {
    this.difficultyLevel = 1;
    this.score = 0;
    this.refreshWordPool();
    
    // Clear all words
    this.words.forEach(word => word.destroy());
    this.words = [];
  }
  
  /**
   * Get current difficulty level
   * @returns Current level
   */
  getLevel(): number {
    return this.difficultyLevel;
  }
  
  /**
   * Refresh the word pool based on current level
   */
  private refreshWordPool(): void {
    this.wordPool = [];
    
    // Add words based on current level
    if (this.difficultyLevel >= 1) {
      this.wordPool = this.wordPool.concat(WORD_LISTS.EASY);
    }
    
    if (this.difficultyLevel >= 2) {
      this.wordPool = this.wordPool.concat(WORD_LISTS.MEDIUM);
    }
    
    if (this.difficultyLevel >= 3) {
      this.wordPool = this.wordPool.concat(WORD_LISTS.HARD);
    }
    
    if (this.difficultyLevel >= 4) {
      this.wordPool = this.wordPool.concat(WORD_LISTS.EXPERT);
    }
    
    // Shuffle the word pool
    this.shuffleArray(this.wordPool);
  }
  
  /**
   * Fisher-Yates shuffle algorithm
   * @param array - Array to shuffle
   */
  private shuffleArray(array: string[]): void {
    for (let i = array.length - 1; i > 0; i--) {
      const j = Math.floor(Math.random() * (i + 1));
      [array[i], array[j]] = [array[j], array[i]];
    }
  }
  
  /**
   * Get all power-up words
   * @returns Array of power-up words
   */
  static getPowerUpWords(): string[] {
    return WORD_LISTS.POWERUPS;
  }
  
  /**
   * Clean up resources
   */
  destroy(): void {
    // Clean up event listeners
    this.eventEmitter.off(GameEvents.WORD_COMPLETED, this.handleWordCompleted, this);
    
    // Destroy all words
    this.words.forEach(word => word.destroy());
    this.words = [];
    
    super.destroy();
  }
}
>>>>>>> 7ae5e0f5
<|MERGE_RESOLUTION|>--- conflicted
+++ resolved
@@ -1,834 +1,413 @@
-<<<<<<< HEAD
-import * as Phaser from 'phaser';
-import { BaseManager } from './BaseManager';
-import { Word } from './Word';
-import { WordType, WordEffect, WordData, WordConfig } from './WordData';
-import { GameEvents } from './GameEvents';
-
-// Word lists of varying difficulty
-export const WORD_LISTS = {
-  EASY: [
-    'cat', 'dog', 'run', 'jump', 'play', 'fast', 'slow', 'big', 'small', 'red',
-    'blue', 'green', 'walk', 'talk', 'eat', 'sleep', 'work', 'game', 'code', 'type'
-  ],
-  MEDIUM: [
-    'computer', 'keyboard', 'monitor', 'program', 'function', 'variable', 'constant',
-    'developer', 'software', 'hardware', 'network', 'internet', 'browser', 'server',
-    'client', 'database', 'algorithm', 'interface', 'library', 'framework'
-  ],
-  HARD: [
-    'javascript', 'typescript', 'programming', 'development', 'application', 'responsive',
-    'architecture', 'optimization', 'performance', 'experience', 'accessibility',
-    'authentication', 'authorization', 'implementation', 'documentation', 'configuration',
-    'integration', 'deployment', 'maintenance', 'refactoring'
-  ],
-  EXPERT: [
-    'asynchronous', 'serialization', 'internationalization', 'authentication',
-    'authorization', 'microservices', 'infrastructure', 'containerization',
-    'virtualization', 'orchestration', 'parallelization', 'encapsulation',
-    'polymorphism', 'inheritance', 'abstraction', 'implementation', 'functionality',
-    'compatibility', 'interoperability', 'sustainability'
-  ],
-  // Power-up words
-  POWERUPS: ['freeze', 'slow', 'bomb', 'shield']
-};
-
-/**
- * WordManager class
- * Responsible for spawning, tracking, and updating words
- */
-export class WordManager extends BaseManager {
-  private words: Word[] = [];
-  private difficultyLevel: number = 1;
-  private score: number = 0;
-  private wordPool: string[] = [];
-  private powerUpChance: number = 0.05; // 5% chance for power-up
-  
-  constructor(scene: Phaser.Scene) {
-    super(scene);
-    
-    // Initialize word pool
-    this.refreshWordPool();
-    
-    // Only set up event listener if eventEmitter exists
-    if (this.eventEmitter) {
-      // Bind the method to preserve context
-      this.handleWordCompleted = this.handleWordCompleted.bind(this);
-      
-      // Listen for word completion events
-      this.eventEmitter.on(GameEvents.WORD_COMPLETED, this.handleWordCompleted, this);
-    } else {
-      console.error('WordManager: eventEmitter is undefined in constructor');
-    }
-  }
-  
-  /**
-   * Spawn a new word with the given configuration
-   * @param config - Word configuration
-   * @returns The created Word object
-   */
-  spawnWord(config: WordConfig): Word {
-    const word = new Word(this.scene, config);
-    this.words.push(word);
-    
-    // Set velocity and emit event with word data
-    const velocity = this.calculateVelocityForDifficulty();
-    word.setVelocity(velocity.x, velocity.y);
-    
-    return word;
-  }
-  
-  /**
-   * Spawn a random word at a random position
-   * @returns The created Word object
-   */
-  spawnRandomWord(): Word {
-    // Calculate spawn position on edge of screen
-    const spawnPosition = this.getRandomEdgePosition();
-    
-    // Determine if it's a special word
-    let type = WordType.NORMAL;
-    let wordText = '';
-    const effects: WordEffect[] = [];
-    
-    // 5% chance for power-up
-    if (Math.random() < this.powerUpChance) {
-      type = WordType.POWERUP;
-      const powerUps = WordManager.getPowerUpWords();
-      wordText = powerUps[Math.floor(Math.random() * powerUps.length)];
-      effects.push({ type: 'blinking' });
-    }
-    // Normal word
-    else {
-      wordText = this.getRandomWord();
-      
-      // Add random effects based on difficulty
-      if (Math.random() < 0.2) {
-        effects.push({ type: 'blinking' });
-      }
-      
-      if (this.difficultyLevel >= 2 && Math.random() < 0.3) {
-        effects.push({ type: 'shaking' });
-      }
-      
-      if (this.difficultyLevel >= 3 && Math.random() < 0.3) {
-        effects.push({ type: 'flipped' });
-      }
-      
-      if (this.difficultyLevel >= 4 && Math.random() < 0.2) {
-        effects.push({ type: 'rotating' });
-      }
-    }
-    
-    // Spawn the word
-    return this.spawnWord({
-      text: wordText,
-      type: type,
-      effects: effects,
-      x: spawnPosition.x,
-      y: spawnPosition.y
-    });
-  }
-  
-  /**
-   * Calculate velocity based on current difficulty
-   * @returns Velocity vector pointing toward center
-   */
-  private calculateVelocityForDifficulty(): Phaser.Math.Vector2 {
-    const { width, height } = this.scene.scale;
-    const centerX = width / 2;
-    const centerY = height / 2;
-    
-    // Base speed increases with difficulty
-    const baseSpeed = 50 + (this.difficultyLevel * 10);
-    
-    // Get random edge position
-    const edgePosition = this.getRandomEdgePosition();
-    
-    // Calculate direction vector to center
-    const dirX = centerX - edgePosition.x;
-    const dirY = centerY - edgePosition.y;
-    
-    // Normalize and scale by speed
-    const length = Math.sqrt(dirX * dirX + dirY * dirY);
-    return new Phaser.Math.Vector2(
-      (dirX / length) * baseSpeed,
-      (dirY / length) * baseSpeed
-    );
-  }
-  
-  /**
-   * Get a random position on the edge of the screen
-   * @returns Position vector
-   */
-  private getRandomEdgePosition(): Phaser.Math.Vector2 {
-    const { width, height } = this.scene.scale;
-    
-    // Random position on edge
-    const edge = Math.floor(Math.random() * 4); // 0: top, 1: right, 2: bottom, 3: left
-    let x = 0;
-    let y = 0;
-    
-    switch (edge) {
-      case 0: // top
-        x = Math.random() * width;
-        y = -50;
-        break;
-      case 1: // right
-        x = width + 50;
-        y = Math.random() * height;
-        break;
-      case 2: // bottom
-        x = Math.random() * width;
-        y = height + 50;
-        break;
-      case 3: // left
-        x = -50;
-        y = Math.random() * height;
-        break;
-    }
-    
-    return new Phaser.Math.Vector2(x, y);
-  }
-  
-  /**
-   * Handle word completion event
-   * @param wordData - Data of the completed word
-   */
-  handleWordCompleted(wordData: WordData): void {
-    // Simple scoring: one point per word
-    this.score++;
-    
-    // Emit score update event with word data
-    this.eventEmitter.emit(GameEvents.SCORE_UPDATED, {
-      score: this.score,
-      wordData: wordData
-    });
-  }
-  
-  /**
-   * Get the current score
-   * @returns Current score
-   */
-  getScore(): number {
-    return this.score;
-  }
-  
-  /**
-   * Update all words
-   * @param time - Current time
-   * @param delta - Time since last frame
-   */
-  update(time: number, delta: number): void {
-    const { width, height } = this.scene.scale;
-    const centerX = width / 2;
-    const centerY = height / 2;
-    
-    // Update all words
-    for (let i = this.words.length - 1; i >= 0; i--) {
-      const word = this.words[i];
-      
-      // Remove destroyed words from array
-      if (!word.active) {
-        this.words.splice(i, 1);
-        continue;
-      }
-      
-      word.update(time, delta);
-      
-      // Check for collision with center
-      if (this.hasReachedCenter(word, centerX, centerY)) {
-        this.handleWordReachedCenter(word);
-      }
-    }
-  }
-  
-  /**
-   * Check if a word has reached the center
-   * @param word - Word to check
-   * @param centerX - X coordinate of center
-   * @param centerY - Y coordinate of center
-   * @returns True if word has reached center
-   */
-  private hasReachedCenter(word: Word, centerX: number, centerY: number): boolean {
-    const distance = Phaser.Math.Distance.Between(word.x, word.y, centerX, centerY);
-    return distance < 50; // Adjust radius as needed
-  }
-  
-  /**
-   * Handle word reaching center (game over condition)
-   * @param word - Word that reached center
-   */
-  private handleWordReachedCenter(word: Word): void {
-    // Emit event with word data
-    this.eventEmitter.emit(GameEvents.WORD_REACHED_CENTER, word.getWordData());
-    
-    // Remove the word
-    word.destroy();
-  }
-  
-  /**
-   * Apply a global effect to all words
-   * @param effect - The effect to apply
-   * @param params - Parameters for the effect
-   */
-  applyGlobalEffect(effect: string, params: Record<string, unknown>): void {
-    // Apply effect to all words
-    this.words.forEach(word => {
-      switch (effect) {
-        case 'freeze':
-          word.setVelocity(0, 0);
-          break;
-        case 'slow':
-          word.setVelocity(
-            word.velocity.x * (params.factor as number), 
-            word.velocity.y * (params.factor as number)
-          );
-          break;
-      }
-    });
-  }
-  
-  /**
-   * Destroy all words on screen (bomb effect)
-   */
-  destroyAllWords(): void {
-    // Create a copy of the array to avoid modification during iteration
-    const wordsCopy = [...this.words];
-    
-    // Destroy all words with a slight delay for visual effect
-    wordsCopy.forEach((word, index) => {
-      this.scene.time.delayedCall(index * 50, () => {
-        word.complete();
-      });
-    });
-  }
-  
-  /**
-   * Get a random word based on current difficulty level
-   * @returns Random word string
-   */
-  getRandomWord(): string {
-    if (this.wordPool.length === 0) {
-      this.refreshWordPool();
-    }
-    
-    // Get a random word from the pool and remove it
-    const randomIndex = Math.floor(Math.random() * this.wordPool.length);
-    const word = this.wordPool[randomIndex];
-    this.wordPool.splice(randomIndex, 1);
-    
-    return word;
-  }
-  
-  /**
-   * Increase difficulty level
-   */
-  increaseLevel(): void {
-    if (this.difficultyLevel < 4) {
-      this.difficultyLevel++;
-      this.refreshWordPool();
-    }
-  }
-  
-  /**
-   * Reset to initial level
-   */
-  resetLevel(): void {
-    this.difficultyLevel = 1;
-    this.score = 0;
-    this.refreshWordPool();
-    
-    // Clear all words
-    this.words.forEach(word => word.destroy());
-    this.words = [];
-  }
-  
-  /**
-   * Get current difficulty level
-   * @returns Current level
-   */
-  getLevel(): number {
-    return this.difficultyLevel;
-  }
-  
-  /**
-   * Refresh the word pool based on current level
-   */
-  private refreshWordPool(): void {
-    this.wordPool = [];
-    
-    // Add words based on current level
-    if (this.difficultyLevel >= 1) {
-      this.wordPool = this.wordPool.concat(WORD_LISTS.EASY);
-    }
-    
-    if (this.difficultyLevel >= 2) {
-      this.wordPool = this.wordPool.concat(WORD_LISTS.MEDIUM);
-    }
-    
-    if (this.difficultyLevel >= 3) {
-      this.wordPool = this.wordPool.concat(WORD_LISTS.HARD);
-    }
-    
-    if (this.difficultyLevel >= 4) {
-      this.wordPool = this.wordPool.concat(WORD_LISTS.EXPERT);
-    }
-    
-    // Shuffle the word pool
-    this.shuffleArray(this.wordPool);
-  }
-  
-  /**
-   * Fisher-Yates shuffle algorithm
-   * @param array - Array to shuffle
-   */
-  private shuffleArray(array: string[]): void {
-    for (let i = array.length - 1; i > 0; i--) {
-      const j = Math.floor(Math.random() * (i + 1));
-      [array[i], array[j]] = [array[j], array[i]];
-    }
-  }
-  
-  /**
-   * Get all power-up words
-   * @returns Array of power-up words
-   */
-  static getPowerUpWords(): string[] {
-    return WORD_LISTS.POWERUPS;
-  }
-  
-  /**
-   * Clean up resources
-   */
-  destroy(): void {
-    // Clean up event listeners
-    this.eventEmitter.off(GameEvents.WORD_COMPLETED, this.handleWordCompleted, this);
-    
-    // Destroy all words
-    this.words.forEach(word => word.destroy());
-    this.words = [];
-    
-    super.destroy();
-  }
-}
-=======
-import * as Phaser from 'phaser';
-import { BaseManager } from './BaseManager';
-import { Word } from './Word';
-import { WordType, WordEffect, WordData, WordConfig } from './WordData';
-import { GameEvents } from './GameEvents';
-
-// Word lists of varying difficulty
-export const WORD_LISTS = {
-  EASY: [
-    'cat', 'dog', 'run', 'jump', 'play', 'fast', 'slow', 'big', 'small', 'red',
-    'blue', 'green', 'walk', 'talk', 'eat', 'sleep', 'work', 'game', 'code', 'type'
-  ],
-  MEDIUM: [
-    'computer', 'keyboard', 'monitor', 'program', 'function', 'variable', 'constant',
-    'developer', 'software', 'hardware', 'network', 'internet', 'browser', 'server',
-    'client', 'database', 'algorithm', 'interface', 'library', 'framework'
-  ],
-  HARD: [
-    'javascript', 'typescript', 'programming', 'development', 'application', 'responsive',
-    'architecture', 'optimization', 'performance', 'experience', 'accessibility',
-    'authentication', 'authorization', 'implementation', 'documentation', 'configuration',
-    'integration', 'deployment', 'maintenance', 'refactoring'
-  ],
-  EXPERT: [
-    'asynchronous', 'serialization', 'internationalization', 'authentication',
-    'authorization', 'microservices', 'infrastructure', 'containerization',
-    'virtualization', 'orchestration', 'parallelization', 'encapsulation',
-    'polymorphism', 'inheritance', 'abstraction', 'implementation', 'functionality',
-    'compatibility', 'interoperability', 'sustainability'
-  ],
-  // Power-up words
-  POWERUPS: ['freeze', 'slow', 'bomb', 'shield']
-};
-
-/**
- * WordManager class
- * Responsible for spawning, tracking, and updating words
- */
-export class WordManager extends BaseManager {
-  private words: Word[] = [];
-  private difficultyLevel: number = 1;
-  private score: number = 0;
-  private wordPool: string[] = [];
-  private powerUpChance: number = 0.5; // 50% chance for power-up
-  
-  constructor(scene: Phaser.Scene) {
-    super(scene);
-    
-    // Initialize word pool
-    this.refreshWordPool();
-    
-    // Add debugging to check if eventEmitter is defined
-    console.log('WordManager constructor - scene:', scene);
-    console.log('WordManager constructor - this.scene:', this.scene);
-    console.log('WordManager constructor - this.eventEmitter:', this.eventEmitter);
-    
-    // Only set up event listener if eventEmitter exists
-    if (this.eventEmitter) {
-      // Bind the method to preserve context
-      this.handleWordCompleted = this.handleWordCompleted.bind(this);
-      
-      // Listen for word completion events
-      this.eventEmitter.on(GameEvents.WORD_COMPLETED, this.handleWordCompleted, this);
-    } else {
-      console.error('WordManager: eventEmitter is undefined in constructor');
-    }
-  }
-  
-  /**
-   * Spawn a new word with the given configuration
-   * @param config - Word configuration
-   * @returns The created Word object
-   */
-  spawnWord(config: WordConfig): Word {
-    const word = new Word(this.scene, config);
-    this.words.push(word);
-    
-    // Set velocity and emit event with word data
-    const velocity = this.calculateVelocityForDifficulty();
-    word.setVelocity(velocity.x, velocity.y);
-    
-    return word;
-  }
-  
-  /**
-   * Spawn a random word at a random position
-   * @returns The created Word object
-   */
-  spawnRandomWord(): Word {
-    const { width, height } = this.scene.scale;
-    const centerX = width / 2;
-    const centerY = height / 2;
-    
-    // Calculate spawn position on edge of screen
-    const spawnPosition = this.getRandomEdgePosition();
-    
-    // Determine if it's a special word
-    let type = WordType.NORMAL;
-    let wordText = '';
-    let effects: WordEffect[] = [];
-    
-    // 50% chance for power-up
-    if (Math.random() < this.powerUpChance) {
-      type = WordType.POWERUP;
-      const powerUps = WordManager.getPowerUpWords();
-      wordText = powerUps[Math.floor(Math.random() * powerUps.length)];
-      effects.push({ type: 'blinking' });
-    }
-    // Normal word
-    else {
-      wordText = this.getRandomWord();
-      
-      // Add random effects based on difficulty
-      if (Math.random() < 0.2) {
-        effects.push({ type: 'blinking' });
-      }
-      
-      if (this.difficultyLevel >= 2 && Math.random() < 0.3) {
-        effects.push({ type: 'shaking' });
-      }
-      
-      if (this.difficultyLevel >= 3 && Math.random() < 0.3) {
-        effects.push({ type: 'flipped' });
-      }
-      
-      if (this.difficultyLevel >= 4 && Math.random() < 0.2) {
-        effects.push({ type: 'rotating' });
-      }
-    }
-    
-    // Spawn the word
-    return this.spawnWord({
-      text: wordText,
-      type: type,
-      effects: effects,
-      x: spawnPosition.x,
-      y: spawnPosition.y
-    });
-  }
-  
-  /**
-   * Calculate velocity based on current difficulty
-   * @returns Velocity vector pointing toward center
-   */
-  private calculateVelocityForDifficulty(): Phaser.Math.Vector2 {
-    const { width, height } = this.scene.scale;
-    const centerX = width / 2;
-    const centerY = height / 2;
-    
-    // Base speed increases with difficulty
-    const baseSpeed = 50 + (this.difficultyLevel * 10);
-    
-    // Get random edge position
-    const edgePosition = this.getRandomEdgePosition();
-    
-    // Calculate direction vector to center
-    const dirX = centerX - edgePosition.x;
-    const dirY = centerY - edgePosition.y;
-    
-    // Normalize and scale by speed
-    const length = Math.sqrt(dirX * dirX + dirY * dirY);
-    return new Phaser.Math.Vector2(
-      (dirX / length) * baseSpeed,
-      (dirY / length) * baseSpeed
-    );
-  }
-  
-  /**
-   * Get a random position on the edge of the screen
-   * @returns Position vector
-   */
-  private getRandomEdgePosition(): Phaser.Math.Vector2 {
-    const { width, height } = this.scene.scale;
-    
-    // Random position on edge
-    const edge = Math.floor(Math.random() * 4); // 0: top, 1: right, 2: bottom, 3: left
-    let x: number, y: number;
-    
-    switch (edge) {
-      case 0: // top
-        x = Math.random() * width;
-        y = -50;
-        break;
-      case 1: // right
-        x = width + 50;
-        y = Math.random() * height;
-        break;
-      case 2: // bottom
-        x = Math.random() * width;
-        y = height + 50;
-        break;
-      case 3: // left
-        x = -50;
-        y = Math.random() * height;
-        break;
-    }
-    
-    return new Phaser.Math.Vector2(x, y);
-  }
-  
-  /**
-   * Handle word completion event
-   * @param wordData - Data of the completed word
-   */
-  handleWordCompleted(wordData: WordData): void {
-    // Simple scoring: one point per word
-    this.score++;
-    
-    // Emit score update event with word data
-    this.eventEmitter.emit(GameEvents.SCORE_UPDATED, {
-      score: this.score,
-      wordData: wordData
-    });
-  }
-  
-  /**
-   * Get the current score
-   * @returns Current score
-   */
-  getScore(): number {
-    return this.score;
-  }
-  
-  /**
-   * Update all words
-   * @param time - Current time
-   * @param delta - Time since last frame
-   */
-  update(time: number, delta: number): void {
-    const { width, height } = this.scene.scale;
-    const centerX = width / 2;
-    const centerY = height / 2;
-    
-    // Update all words
-    for (let i = this.words.length - 1; i >= 0; i--) {
-      const word = this.words[i];
-      
-      // Remove destroyed words from array
-      if (!word.active) {
-        this.words.splice(i, 1);
-        continue;
-      }
-      
-      word.update(time, delta);
-      
-      // Check for collision with center
-      if (this.hasReachedCenter(word, centerX, centerY)) {
-        this.handleWordReachedCenter(word);
-      }
-    }
-  }
-  
-  /**
-   * Check if a word has reached the center
-   * @param word - Word to check
-   * @param centerX - X coordinate of center
-   * @param centerY - Y coordinate of center
-   * @returns True if word has reached center
-   */
-  private hasReachedCenter(word: Word, centerX: number, centerY: number): boolean {
-    const distance = Phaser.Math.Distance.Between(word.x, word.y, centerX, centerY);
-    return distance < 50; // Adjust radius as needed
-  }
-  
-  /**
-   * Handle word reaching center (game over condition)
-   * @param word - Word that reached center
-   */
-  private handleWordReachedCenter(word: Word): void {
-    // Emit event with word data
-    this.eventEmitter.emit(GameEvents.WORD_REACHED_CENTER, word.getWordData());
-    
-    // Remove the word
-    word.destroy();
-  }
-  
-  /**
-   * Apply global effect to all words
-   * @param effect - Effect name
-   * @param params - Effect parameters
-   */
-  applyGlobalEffect(effect: string, params: any): void {
-    // Apply effects to all words (for power-ups)
-    this.words.forEach(word => {
-      switch (effect) {
-        case 'freeze':
-          word.setVelocity(0, 0);
-          break;
-        case 'slow':
-          word.setVelocity(word.velocity.x * params.factor, word.velocity.y * params.factor);
-          break;
-      }
-    });
-  }
-  
-  /**
-   * Destroy all words on screen (bomb effect)
-   */
-  destroyAllWords(): void {
-    // Create a copy of the array to avoid modification during iteration
-    const wordsCopy = [...this.words];
-    
-    // Destroy all words with a slight delay for visual effect
-    wordsCopy.forEach((word, index) => {
-      this.scene.time.delayedCall(index * 50, () => {
-        word.complete();
-      });
-    });
-  }
-  
-  /**
-   * Get a random word based on current difficulty level
-   * @returns Random word string
-   */
-  getRandomWord(): string {
-    if (this.wordPool.length === 0) {
-      this.refreshWordPool();
-    }
-    
-    // Get a random word from the pool and remove it
-    const randomIndex = Math.floor(Math.random() * this.wordPool.length);
-    const word = this.wordPool[randomIndex];
-    this.wordPool.splice(randomIndex, 1);
-    
-    return word;
-  }
-  
-  /**
-   * Increase difficulty level
-   */
-  increaseLevel(): void {
-    if (this.difficultyLevel < 4) {
-      this.difficultyLevel++;
-      this.refreshWordPool();
-    }
-  }
-  
-  /**
-   * Reset to initial level
-   */
-  resetLevel(): void {
-    this.difficultyLevel = 1;
-    this.score = 0;
-    this.refreshWordPool();
-    
-    // Clear all words
-    this.words.forEach(word => word.destroy());
-    this.words = [];
-  }
-  
-  /**
-   * Get current difficulty level
-   * @returns Current level
-   */
-  getLevel(): number {
-    return this.difficultyLevel;
-  }
-  
-  /**
-   * Refresh the word pool based on current level
-   */
-  private refreshWordPool(): void {
-    this.wordPool = [];
-    
-    // Add words based on current level
-    if (this.difficultyLevel >= 1) {
-      this.wordPool = this.wordPool.concat(WORD_LISTS.EASY);
-    }
-    
-    if (this.difficultyLevel >= 2) {
-      this.wordPool = this.wordPool.concat(WORD_LISTS.MEDIUM);
-    }
-    
-    if (this.difficultyLevel >= 3) {
-      this.wordPool = this.wordPool.concat(WORD_LISTS.HARD);
-    }
-    
-    if (this.difficultyLevel >= 4) {
-      this.wordPool = this.wordPool.concat(WORD_LISTS.EXPERT);
-    }
-    
-    // Shuffle the word pool
-    this.shuffleArray(this.wordPool);
-  }
-  
-  /**
-   * Fisher-Yates shuffle algorithm
-   * @param array - Array to shuffle
-   */
-  private shuffleArray(array: string[]): void {
-    for (let i = array.length - 1; i > 0; i--) {
-      const j = Math.floor(Math.random() * (i + 1));
-      [array[i], array[j]] = [array[j], array[i]];
-    }
-  }
-  
-  /**
-   * Get all power-up words
-   * @returns Array of power-up words
-   */
-  static getPowerUpWords(): string[] {
-    return WORD_LISTS.POWERUPS;
-  }
-  
-  /**
-   * Clean up resources
-   */
-  destroy(): void {
-    // Clean up event listeners
-    this.eventEmitter.off(GameEvents.WORD_COMPLETED, this.handleWordCompleted, this);
-    
-    // Destroy all words
-    this.words.forEach(word => word.destroy());
-    this.words = [];
-    
-    super.destroy();
-  }
-}
->>>>>>> 7ae5e0f5
+import * as Phaser from 'phaser';
+import { BaseManager } from './BaseManager';
+import { Word } from './Word';
+import { WordType, WordEffect, WordData, WordConfig } from './WordData';
+import { GameEvents } from './GameEvents';
+
+// Word lists of varying difficulty
+export const WORD_LISTS = {
+  EASY: [
+    'cat', 'dog', 'run', 'jump', 'play', 'fast', 'slow', 'big', 'small', 'red',
+    'blue', 'green', 'walk', 'talk', 'eat', 'sleep', 'work', 'game', 'code', 'type'
+  ],
+  MEDIUM: [
+    'computer', 'keyboard', 'monitor', 'program', 'function', 'variable', 'constant',
+    'developer', 'software', 'hardware', 'network', 'internet', 'browser', 'server',
+    'client', 'database', 'algorithm', 'interface', 'library', 'framework'
+  ],
+  HARD: [
+    'javascript', 'typescript', 'programming', 'development', 'application', 'responsive',
+    'architecture', 'optimization', 'performance', 'experience', 'accessibility',
+    'authentication', 'authorization', 'implementation', 'documentation', 'configuration',
+    'integration', 'deployment', 'maintenance', 'refactoring'
+  ],
+  EXPERT: [
+    'asynchronous', 'serialization', 'internationalization', 'authentication',
+    'authorization', 'microservices', 'infrastructure', 'containerization',
+    'virtualization', 'orchestration', 'parallelization', 'encapsulation',
+    'polymorphism', 'inheritance', 'abstraction', 'implementation', 'functionality',
+    'compatibility', 'interoperability', 'sustainability'
+  ],
+  // Power-up words
+  POWERUPS: ['freeze', 'slow', 'bomb', 'shield']
+};
+
+/**
+ * WordManager class
+ * Responsible for spawning, tracking, and updating words
+ */
+export class WordManager extends BaseManager {
+  private words: Word[] = [];
+  private difficultyLevel: number = 1;
+  private score: number = 0;
+  private wordPool: string[] = [];
+  private powerUpChance: number = 0.5; // 50% chance for power-up
+  
+  constructor(scene: Phaser.Scene) {
+    super(scene);
+    
+    // Initialize word pool
+    this.refreshWordPool();
+    
+    // Only set up event listener if eventEmitter exists
+    if (this.eventEmitter) {
+      // Bind the method to preserve context
+      this.handleWordCompleted = this.handleWordCompleted.bind(this);
+      
+      // Listen for word completion events
+      this.eventEmitter.on(GameEvents.WORD_COMPLETED, this.handleWordCompleted, this);
+    } else {
+      console.error('WordManager: eventEmitter is undefined in constructor');
+    }
+  }
+  
+  /**
+   * Spawn a new word with the given configuration
+   * @param config - Word configuration
+   * @returns The created Word object
+   */
+  spawnWord(config: WordConfig): Word {
+    const word = new Word(this.scene, config);
+    this.words.push(word);
+    
+    // Set velocity and emit event with word data
+    const velocity = this.calculateVelocityForDifficulty();
+    word.setVelocity(velocity.x, velocity.y);
+    
+    return word;
+  }
+  
+  /**
+   * Spawn a random word at a random position
+   * @returns The created Word object
+   */
+  spawnRandomWord(): Word {
+    // Calculate spawn position on edge of screen
+    const spawnPosition = this.getRandomEdgePosition();
+    
+    // Determine if it's a special word
+    let type = WordType.NORMAL;
+    let wordText = '';
+    const effects: WordEffect[] = [];
+    
+    // 50% chance for power-up
+    if (Math.random() < this.powerUpChance) {
+      type = WordType.POWERUP;
+      const powerUps = WordManager.getPowerUpWords();
+      wordText = powerUps[Math.floor(Math.random() * powerUps.length)];
+      effects.push({ type: 'blinking' });
+    }
+    // Normal word
+    else {
+      wordText = this.getRandomWord();
+      
+      // Add random effects based on difficulty
+      if (Math.random() < 0.2) {
+        effects.push({ type: 'blinking' });
+      }
+      
+      if (this.difficultyLevel >= 2 && Math.random() < 0.3) {
+        effects.push({ type: 'shaking' });
+      }
+      
+      if (this.difficultyLevel >= 3 && Math.random() < 0.3) {
+        effects.push({ type: 'flipped' });
+      }
+      
+      if (this.difficultyLevel >= 4 && Math.random() < 0.2) {
+        effects.push({ type: 'rotating' });
+      }
+    }
+    
+    // Spawn the word
+    return this.spawnWord({
+      text: wordText,
+      type: type,
+      effects: effects,
+      x: spawnPosition.x,
+      y: spawnPosition.y
+    });
+  }
+  
+  /**
+   * Calculate velocity based on current difficulty
+   * @returns Velocity vector pointing toward center
+   */
+  private calculateVelocityForDifficulty(): Phaser.Math.Vector2 {
+    const { width, height } = this.scene.scale;
+    const centerX = width / 2;
+    const centerY = height / 2;
+    
+    // Base speed increases with difficulty
+    const baseSpeed = 50 + (this.difficultyLevel * 10);
+    
+    // Get random edge position
+    const edgePosition = this.getRandomEdgePosition();
+    
+    // Calculate direction vector to center
+    const dirX = centerX - edgePosition.x;
+    const dirY = centerY - edgePosition.y;
+    
+    // Normalize and scale by speed
+    const length = Math.sqrt(dirX * dirX + dirY * dirY);
+    return new Phaser.Math.Vector2(
+      (dirX / length) * baseSpeed,
+      (dirY / length) * baseSpeed
+    );
+  }
+  
+  /**
+   * Get a random position on the edge of the screen
+   * @returns Position vector
+   */
+  private getRandomEdgePosition(): Phaser.Math.Vector2 {
+    const { width, height } = this.scene.scale;
+    
+    // Random position on edge
+    const edge = Math.floor(Math.random() * 4); // 0: top, 1: right, 2: bottom, 3: left
+    let x = 0;
+    let y = 0;
+    
+    switch (edge) {
+      case 0: // top
+        x = Math.random() * width;
+        y = -50;
+        break;
+      case 1: // right
+        x = width + 50;
+        y = Math.random() * height;
+        break;
+      case 2: // bottom
+        x = Math.random() * width;
+        y = height + 50;
+        break;
+      case 3: // left
+        x = -50;
+        y = Math.random() * height;
+        break;
+    }
+    
+    return new Phaser.Math.Vector2(x, y);
+  }
+  
+  /**
+   * Handle word completion event
+   * @param wordData - Data of the completed word
+   */
+  handleWordCompleted(wordData: WordData): void {
+    // Simple scoring: one point per word
+    this.score++;
+    
+    // Emit score update event with word data
+    this.eventEmitter.emit(GameEvents.SCORE_UPDATED, {
+      score: this.score,
+      wordData: wordData
+    });
+  }
+  
+  /**
+   * Get the current score
+   * @returns Current score
+   */
+  getScore(): number {
+    return this.score;
+  }
+  
+  /**
+   * Update all words
+   * @param time - Current time
+   * @param delta - Time since last frame
+   */
+  update(time: number, delta: number): void {
+    const { width, height } = this.scene.scale;
+    const centerX = width / 2;
+    const centerY = height / 2;
+    
+    // Update all words
+    for (let i = this.words.length - 1; i >= 0; i--) {
+      const word = this.words[i];
+      
+      // Remove destroyed words from array
+      if (!word.active) {
+        this.words.splice(i, 1);
+        continue;
+      }
+      
+      word.update(time, delta);
+      
+      // Check for collision with center
+      if (this.hasReachedCenter(word, centerX, centerY)) {
+        this.handleWordReachedCenter(word);
+      }
+    }
+  }
+  
+  /**
+   * Check if a word has reached the center
+   * @param word - Word to check
+   * @param centerX - X coordinate of center
+   * @param centerY - Y coordinate of center
+   * @returns True if word has reached center
+   */
+  private hasReachedCenter(word: Word, centerX: number, centerY: number): boolean {
+    const distance = Phaser.Math.Distance.Between(word.x, word.y, centerX, centerY);
+    return distance < 50; // Adjust radius as needed
+  }
+  
+  /**
+   * Handle word reaching center (game over condition)
+   * @param word - Word that reached center
+   */
+  private handleWordReachedCenter(word: Word): void {
+    // Emit event with word data
+    this.eventEmitter.emit(GameEvents.WORD_REACHED_CENTER, word.getWordData());
+    
+    // Remove the word
+    word.destroy();
+  }
+  
+  /**
+   * Apply a global effect to all words
+   * @param effect - The effect to apply
+   * @param params - Parameters for the effect
+   */
+  applyGlobalEffect(effect: string, params: Record<string, unknown>): void {
+    // Apply effect to all words
+    this.words.forEach(word => {
+      switch (effect) {
+        case 'freeze':
+          word.setVelocity(0, 0);
+          break;
+        case 'slow':
+          word.setVelocity(
+            word.velocity.x * (params.factor as number), 
+            word.velocity.y * (params.factor as number)
+          );
+          break;
+      }
+    });
+  }
+  
+  /**
+   * Destroy all words on screen (bomb effect)
+   */
+  destroyAllWords(): void {
+    // Create a copy of the array to avoid modification during iteration
+    const wordsCopy = [...this.words];
+    
+    // Destroy all words with a slight delay for visual effect
+    wordsCopy.forEach((word, index) => {
+      this.scene.time.delayedCall(index * 50, () => {
+        word.complete();
+      });
+    });
+  }
+  
+  /**
+   * Get a random word based on current difficulty level
+   * @returns Random word string
+   */
+  getRandomWord(): string {
+    if (this.wordPool.length === 0) {
+      this.refreshWordPool();
+    }
+    
+    // Get a random word from the pool and remove it
+    const randomIndex = Math.floor(Math.random() * this.wordPool.length);
+    const word = this.wordPool[randomIndex];
+    this.wordPool.splice(randomIndex, 1);
+    
+    return word;
+  }
+  
+  /**
+   * Increase difficulty level
+   */
+  increaseLevel(): void {
+    if (this.difficultyLevel < 4) {
+      this.difficultyLevel++;
+      this.refreshWordPool();
+    }
+  }
+  
+  /**
+   * Reset to initial level
+   */
+  resetLevel(): void {
+    this.difficultyLevel = 1;
+    this.score = 0;
+    this.refreshWordPool();
+    
+    // Clear all words
+    this.words.forEach(word => word.destroy());
+    this.words = [];
+  }
+  
+  /**
+   * Get current difficulty level
+   * @returns Current level
+   */
+  getLevel(): number {
+    return this.difficultyLevel;
+  }
+  
+  /**
+   * Refresh the word pool based on current level
+   */
+  private refreshWordPool(): void {
+    this.wordPool = [];
+    
+    // Add words based on current level
+    if (this.difficultyLevel >= 1) {
+      this.wordPool = this.wordPool.concat(WORD_LISTS.EASY);
+    }
+    
+    if (this.difficultyLevel >= 2) {
+      this.wordPool = this.wordPool.concat(WORD_LISTS.MEDIUM);
+    }
+    
+    if (this.difficultyLevel >= 3) {
+      this.wordPool = this.wordPool.concat(WORD_LISTS.HARD);
+    }
+    
+    if (this.difficultyLevel >= 4) {
+      this.wordPool = this.wordPool.concat(WORD_LISTS.EXPERT);
+    }
+    
+    // Shuffle the word pool
+    this.shuffleArray(this.wordPool);
+  }
+  
+  /**
+   * Fisher-Yates shuffle algorithm
+   * @param array - Array to shuffle
+   */
+  private shuffleArray(array: string[]): void {
+    for (let i = array.length - 1; i > 0; i--) {
+      const j = Math.floor(Math.random() * (i + 1));
+      [array[i], array[j]] = [array[j], array[i]];
+    }
+  }
+  
+  /**
+   * Get all power-up words
+   * @returns Array of power-up words
+   */
+  static getPowerUpWords(): string[] {
+    return WORD_LISTS.POWERUPS;
+  }
+  
+  /**
+   * Clean up resources
+   */
+  destroy(): void {
+    // Clean up event listeners
+    this.eventEmitter.off(GameEvents.WORD_COMPLETED, this.handleWordCompleted, this);
+    
+    // Destroy all words
+    this.words.forEach(word => word.destroy());
+    this.words = [];
+    
+    super.destroy();
+  }
+}