import * as Phaser from 'phaser';
import { WordManager } from './WordManager';
import { PowerUpManager } from './PowerUpManager';
import { PowerUpType } from './types/PowerUpTypes';
import { ScoreManager } from './ScoreManager';
import { GameEvents } from './types/GameEvents';
import { WordType, WordEffect } from './types/WordData';
import { generate } from 'random-words';
import { DifficultyManager } from './DifficultyManager';
import { WordDifficulty } from './types/WordDifficulty';

// Define a proper type for word objects 
interface WordObject {
  text: Phaser.GameObjects.Text;
  value: string;
  vx: number;
  vy: number;
  duration: number;
  startTime: number;
  startX: number;
  startY: number;
  baseX: number;
  baseY: number;
  // Bad condition properties
  blinking: boolean;
  blinkTimer: number;
  shaking: boolean;
  flipped: boolean;
  flipAngle: number;
  shakeOffset: { x: number, y: number };
  shakeRot: number;
  // Power-up properties
  isPowerUp?: boolean;
  powerUpType?: PowerUpType | null;
  // Extensible: Add new bad condition properties here
  // Example: spinning?: boolean;
  // Example: colorShifting?: boolean;
  difficulty: WordDifficulty;
}

export default class GameScene extends Phaser.Scene {
  private inputText: string = '';
  private inputDisplay: Phaser.GameObjects.Text | null = null;
  private words: WordObject[] = [];
  private gameOver: boolean = false;
  private gameOverText: Phaser.GameObjects.Text | null = null;
  private isShowingGameOverScreen: boolean = false;
  private level: number = 1;
  private maxLevel: number = 5;
  private wordsCleared: number = 0;
  private wordsToClear: number = 10;
  private levelText: Phaser.GameObjects.Text | null = null;
  private levelCompleteText: Phaser.GameObjects.Text | null = null;
  private campaignComplete: boolean = false;
  private wordManager: WordManager = null!;
  private powerUpManager: PowerUpManager = null!;
  private scoreManager: ScoreManager = null!;
  private arcadeFontStyle = {
    fontFamily: '"Press Start 2P", cursive',
    fontSize: '24px', // larger for falling words
    color: '#ffe600', // yellow fill
    stroke: '#000', // black border
    strokeThickness: 6
    // No shadow for clarity
  };
  private lastSpawnTime: number = 0;
  private score: number = 0;
  private scoreText: Phaser.GameObjects.Text | null = null;
  private isLevelTransitioning: boolean = false;
  private levelWords: string[] = []; // Store words for current level
  private usedWords: Set<string> = new Set(); // Track used words in current level
  private difficultyManager: DifficultyManager = null!;
  
  // Method to trigger bomb effect (added in create)
  public triggerBombEffect: () => void;

  // Level settings
  private getLevelSettings() {
    return {
      minDuration: 5,
      maxDuration: 10,
      wordsToClear: 10 + (this.level - 1) * 3,
      minWordLength: 3, // Fixed minimum length of 3
      maxWordLength: Math.min(4 + Math.floor(this.level / 2), 8)  // Start with max length of 4, increase with level
    };
  }

  // Generate words for the current level
  private generateLevelWords() {
    const settings = this.getLevelSettings();
    const numWords = settings.wordsToClear * 2; // Generate more words than needed to have variety
    
    // Generate words with increasing difficulty based on level
    this.levelWords = generate({
      exactly: numWords,
      minLength: settings.minWordLength,
      maxLength: settings.maxWordLength
    }) as string[];
    
    // Reset used words set
    this.usedWords.clear();
  }

  constructor() {
    super('GameScene');
    
    // Initialize managers after the scene is fully initialized
    this.triggerBombEffect = () => {}; // Default empty implementation
  }
  
  init() {
    // Generate initial level words
    this.generateLevelWords();
  }

  create() {
    console.log('GameScene create - this:', this);
    console.log('GameScene create - this.events:', this.events);
    
    // Initialize managers here instead of in constructor
    this.wordManager = new WordManager(this);
    this.powerUpManager = new PowerUpManager(this);
    this.scoreManager = new ScoreManager(this);
    
    const { width, height } = this.scale;
    this.level = 1;
    this.campaignComplete = false;
    this.wordsCleared = 0;
    this.words = [];
    this.gameOver = false;
    this.wordsToClear = this.getLevelSettings().wordsToClear;
    this.inputText = '';
    this.lastSpawnTime = 0;
    this.score = 0;

    // Reset managers
    this.wordManager.resetLevel();
    this.scoreManager.resetScores();
    
    // Initialize PowerUpManager
    this.powerUpManager.setupPowerUpIndicators();

    // Add a background
    this.add.rectangle(width/2, height/2, width, height, 0x222222);

    // Score display (top left)
    this.scoreText = this.add.text(30, 30, `SCORE: 0`, {
      ...this.arcadeFontStyle,
      fontSize: '18px',
      color: '#00ffcc',
      stroke: '#000',
      strokeThickness: 4
    }).setOrigin(0, 0.5);

    // Input display
    this.inputDisplay = this.add.text(width / 2, height - 50, '', {
      ...this.arcadeFontStyle,
      fontSize: '20px',
      backgroundColor: '#333333',
      padding: { x: 10, y: 5 }
    }).setOrigin(0.5);

    // Level display
    this.levelText = this.add.text(width / 2, 30, `LEVEL: ${this.level} / ${this.maxLevel}`, {
      ...this.arcadeFontStyle,
      fontSize: '14px',
      color: '#00ffcc',
      backgroundColor: '#222222',
      padding: { x: 10, y: 5 }
    }).setOrigin(0.5);

    // Game over text (hidden initially)
    this.gameOverText = this.add.text(width / 2, height / 2, 'GAME OVER\nClick to restart', {
      ...this.arcadeFontStyle,
      fontSize: '28px',
      color: '#ff0000',
      align: 'center',
      lineSpacing: 20
    }).setOrigin(0.5).setVisible(false);

    // Level complete text (hidden initially)
    this.levelCompleteText = this.add.text(width / 2, height / 2, '', {
      ...this.arcadeFontStyle,
      fontSize: '24px',
      color: '#00ff00',
      align: 'center',
      backgroundColor: '#222222',
      padding: { x: 10, y: 5 },
      lineSpacing: 20
    }).setOrigin(0.5).setVisible(false);

    // Set up keyboard input
    this.input.keyboard?.on('keydown', this.handleKeyPress, this);

    // Set up click to restart or continue
    this.input.on('pointerdown', () => {
      if (this.gameOver) {
        this.scene.restart();
      } else if (this.levelCompleteText && this.levelCompleteText.visible) {
        this.nextLevel();
      } else if (this.campaignComplete) {
        this.scene.restart();
      }
    });
    
    // Add method to trigger bomb effect
    this.triggerBombEffect = () => {
      // Create explosion effect
      const centerX = width / 2;
      const centerY = height / 2;
      
      // Create particle effect if we have the particle texture
      if (this.textures.exists('particle')) {
        const particles = this.add.particles(0, 0, 'particle', {
          x: centerX,
          y: centerY,
          speed: { min: 100, max: 200 },
          scale: { start: 0.5, end: 0 },
          lifespan: 800,
          blendMode: 'ADD',
          tint: 0xff0000,
          quantity: 20,
          emitting: false
        });
        
        // Emit particles once
        particles.explode(50, centerX, centerY);
        
        // Clean up particles after animation
        this.time.delayedCall(1000, () => {
          particles.destroy();
        });
      }
      
      // Destroy all words
      for (const word of this.words) {
        word.text.destroy();
      }
      this.words = [];
    };
    
    // Make sure power-up display is on top
    this.time.delayedCall(500, () => {
      this.bringPowerUpsToFront();
    });
    
    // Preload particle texture if not already loaded
    if (!this.textures.exists('particle')) {
      const graphics = this.add.graphics();
      graphics.fillStyle(0xffffff);
      graphics.fillCircle(8, 8, 8);
      graphics.generateTexture('particle', 16, 16);
      graphics.destroy();
    }

    // Initialize difficulty manager
    this.difficultyManager = new DifficultyManager();
  }

  /**
   * Check if the game is actively playing (not in game over, completion, or transition states)
   * This method provides a single place to check if gameplay mechanics should be active
   */
  private isActivePlaying(): boolean {
    return !this.gameOver && !this.campaignComplete && !this.isLevelTransitioning;
  }

  update(time: number, delta: number) {
    if (this.gameOver || this.campaignComplete) return;
    
    const { width, height } = this.scale;
    const centerX = width / 2;
    const centerY = height - 40;
    const currentTime = this.time ? this.time.now : Date.now();

    // Update power-up manager
    if (this.powerUpManager) {
      this.powerUpManager.update(time, delta);
    }
    
    // Check if freeze is active
    const isFreezeActive = this.powerUpManager.isFreezeActive();
    
    // Only spawn new words during active gameplay AND when freeze is not active
    if (this.isActivePlaying() && !isFreezeActive && this.words.length < 3 && (currentTime - this.lastSpawnTime > 500 || this.words.length === 0)) {
      this.spawnWord(currentTime, centerX, centerY);
      this.lastSpawnTime = currentTime;
    }

    for (let i = this.words.length - 1; i >= 0; i--) {
      // Safety check for word object
      if (!this.words[i] || !this.words[i].text) continue;
      
      const wordObj = this.words[i];
      
      // Only update positions during active gameplay AND when freeze is not active
      if (this.isActivePlaying() && !isFreezeActive) {
        // Update base position with velocity
        wordObj.baseX = wordObj.baseX + wordObj.vx * (delta / 1000);
        wordObj.baseY = wordObj.baseY + wordObj.vy * (delta / 1000);
      }
      
      // Apply bad condition effects (these are always active)
      this.applyBadConditionEffects(wordObj, delta);

      // Check for game over only during active gameplay
      if (this.isActivePlaying()) {
        const dx = wordObj.text.x - centerX;
        const dy = wordObj.text.y - centerY;
        if (Math.sqrt(dx*dx + dy*dy) < 30) {
          // Check if shield is active
          if (this.powerUpManager && this.powerUpManager.hasActiveShield()) {
            // Use shield to block the hit but don't consume it (it's now indestructible for 2 seconds)
            this.powerUpManager.useShield();
            
            // Remove the word
            wordObj.text.destroy();
            this.words.splice(i, 1);
          } else {
            this.gameOver = true;
            
            // Show enhanced game over screen with score data
            this.showGameOverScreen();
          }
          break;
        }
      }
    }
    
    // Periodically ensure power-up displays are on top
    if (time % 5000 < 100) { // Every ~5 seconds
      this.bringPowerUpsToFront();
    }
  }

  /**
   * Apply the effects of bad conditions to a word
   * 
   * @param wordObj - The word object to apply effects to
   * @param delta - Time since last frame in milliseconds
   * 
   * HOW THE BAD CONDITIONS SYSTEM WORKS:
   * --------------------------------------------------
   * 1. Each word can have one or more "bad conditions" assigned to it
   *    when spawned (in setupBadConditions)
   * 
   * 2. Each bad condition has:
   *    - A property in the WordObject interface (e.g., blinking: boolean)
   *    - Logic to apply the effect in update (in this method)
   *    - Often a dedicated method to handle its specific logic
   * 
   * 3. To add a new bad condition:
   *    a. Add its properties to the WordObject interface
   *    b. Add initialization logic in setupBadConditions()
   *    c. Add application logic in this method or a dedicated method
   *    d. Update applyBadConditionEffects to call your logic
   */
  private applyBadConditionEffects(wordObj: WordObject, delta: number) {
    // Apply blinking effect
    if (wordObj.blinking) {
      this.applyBlinkingEffect(wordObj, delta);
    }
    
    // Apply shaking effect
    if (wordObj.shaking) {
      this.applyShakingEffect(wordObj);
    } else {
      // Not shaking, just use base position
      wordObj.text.x = wordObj.baseX;
      wordObj.text.y = wordObj.baseY;
      wordObj.text.rotation = wordObj.flipped ? wordObj.flipAngle : 0;
    }

    // EXTENSIBILITY POINT: Add more condition checks here
    // Example:
    // if (wordObj.spinning) {
    //   this.applySpinningEffect(wordObj, delta);
    // }
  }

  /**
   * Apply blinking effect to a word
   * 
   * @param wordObj - The word to apply the effect to
   * @param delta - Time since last frame in milliseconds
   * 
   * Effect: Word toggles visibility on/off at regular intervals
   * 
   * Implementation:
   * - Uses a timer (blinkTimer) to track when to toggle visibility
   * - Resets timer when it reaches the blink interval (250ms)
   * - Word is completely invisible during "off" phases
   */
  private applyBlinkingEffect(wordObj: WordObject, delta: number) {
    wordObj.blinkTimer = (wordObj.blinkTimer || 0) + delta;
    if (wordObj.blinkTimer > 250) { // toggle every 250ms
      wordObj.text.visible = !wordObj.text.visible;
      wordObj.blinkTimer = 0;
    }
  }

  /**
   * Apply shaking effect to a word
   * 
   * @param wordObj - The word to apply the effect to
   * 
   * Effect: Word vibrates/shakes with random offsets each frame
  **/
  private applyShakingEffect(wordObj: WordObject) {
    // Randomize shake offsets each frame
    const shakeX = Phaser.Math.Between(-12, 12);
    const shakeY = Phaser.Math.Between(-4, 4);
    const shakeRot = Phaser.Math.FloatBetween(-0.05, 0.05);
    
    // Store the offsets (might be useful for other effects or adjustments)
    wordObj.shakeOffset = { x: shakeX, y: shakeY };
    wordObj.shakeRot = shakeRot;
    
    // Apply the shake offsets to the actual text object
    wordObj.text.x = wordObj.baseX + shakeX;
    wordObj.text.y = wordObj.baseY + shakeY;
    wordObj.text.rotation = (wordObj.flipped ? wordObj.flipAngle : 0) + shakeRot;
  }

  spawnWord(timestamp: number, centerX: number, centerY: number) {
    const { width, height } = this.scale;
    const angleDeg = Phaser.Math.Between(30, 150);
    const angleRad = Phaser.Math.DegToRad(angleDeg);
    const diagonal = Math.sqrt(width * width + height * height);
    const spawnRadius = diagonal * 0.8;
    let spawnX = centerX + Math.cos(angleRad) * spawnRadius;
    let spawnY = centerY - Math.sin(angleRad) * spawnRadius;
    spawnX = Phaser.Math.Clamp(spawnX, -200, width + 200);
    spawnY = Phaser.Math.Clamp(spawnY, -200, height + 200);

    // Generate word difficulty
    const difficulty = this.difficultyManager.generateWordDifficulty();
    
    // Calculate speed based on difficulty
    const baseDuration = 12; // Increased from 10 to 12 seconds for slower words
    const speedMultiplier = 1 + (difficulty.speed * 0.08); // Reduced from 0.1 to 0.08 (8% increase per speed point)
    const duration = Math.max(baseDuration / speedMultiplier, 6); // Increased minimum duration from 5 to 6 seconds
    
    const dx = centerX - spawnX;
    const dy = centerY - spawnY;
    const vx = dx / duration;
    const vy = dy / duration;
    
<<<<<<< HEAD
    // Get a word with appropriate length
    let wordValue;
    let availableWords = this.levelWords.filter(word => 
      !this.usedWords.has(word) && 
      word.length >= difficulty.length && 
      word.length <= difficulty.length + 2
    );
=======
    // Determine if this should be a power-up word
    let isPowerUp = false;
    let powerUpType = null;
    
    // 10% chance for any word to be a power-up
    if (Math.random() < 0.1) {
      isPowerUp = true;
      powerUpType = this.powerUpManager.getRandomPowerUpType();
    }
    
    // Get a random unused word from the level words
    let availableWords = this.levelWords.filter(word => !this.usedWords.has(word));
>>>>>>> 80851ebb
    
    // If we're running low on available words, generate more
    if (availableWords.length < 5) {
      const newWords = generate({
        exactly: 20,
        minLength: difficulty.length,
        maxLength: difficulty.length + 2
      }) as string[];
      this.levelWords.push(...newWords);
      availableWords = this.levelWords.filter(word => 
        !this.usedWords.has(word) && 
        word.length >= difficulty.length && 
        word.length <= difficulty.length + 2
      );
    }
    
    // Select a random word from available words
    const wordValue = availableWords[Math.floor(Math.random() * availableWords.length)];
    
    // Mark the word as used
    this.usedWords.add(wordValue);
    
    const displayText = wordValue || 'error';
    const wordText = this.add.text(spawnX, spawnY, displayText, {
      ...this.arcadeFontStyle
    }).setOrigin(0.5);

    // Create word object with base properties
    const currentTime = this.time ? this.time.now : Date.now();
    const wordObj = {
      text: wordText,
      value: displayText,
      vx,
      vy,
      duration,
      startTime: currentTime,
      startX: spawnX,
      startY: spawnY,
      baseX: spawnX,
      baseY: spawnY,
      blinking: false,
      blinkTimer: 0,
      shaking: false,
      flipped: false,
      flipAngle: 0,
      shakeOffset: { x: 0, y: 0 },
      shakeRot: 0,
      isPowerUp: false,
      powerUpType: null,
      difficulty // Store the difficulty for scoring
    };

    // Apply modifiers based on difficulty
    this.applyWordModifiers(wordObj, difficulty);

    // Add to words array
    this.words.push(wordObj);
  }

  // New method to apply modifiers based on difficulty
  private applyWordModifiers(wordObj: WordObject, difficulty: WordDifficulty) {
    // Apply blinking if difficulty.modifiers.blinking > 0
    if (difficulty.modifiers.blinking > 0) {
      wordObj.blinking = true;
      wordObj.blinkTimer = 0;
    }
    
    // Apply shaking if difficulty.modifiers.shaking > 0
    if (difficulty.modifiers.shaking > 0) {
      wordObj.shaking = true;
    }
    
    // Apply flipping if difficulty.modifiers.flipped > 0
    if (difficulty.modifiers.flipped > 0) {
      wordObj.flipped = true;
      wordObj.flipAngle = Math.PI;
      wordObj.text.rotation = wordObj.flipAngle;
      wordObj.text.setTint(0xffe600);
    }
  }

  /**
   * Set up bad conditions for a word based on current level
   * 
   * @param wordObj - The word object to apply conditions to
   * 
   * This is where conditions are assigned to words when they spawn.
   * The probability of each condition can be adjusted here.
   * 
   * Current conditions:
   * - Blinking: Word toggles visibility (any level, 20% chance)
   * - Shaking: Word jiggles/vibrates (level 2+, 30% chance)
   * - Flipped: Word is upside down (level 3+, 30% chance)
   * 
   * ADDING A NEW BAD CONDITION:
   * --------------------------------------------------
   * 1. Add the condition property to the WordObject interface
   * 2. Initialize it here based on desired probability and level
   * 3. Apply any immediate effects (like the flip rotation/tint)
   * 4. Implement the required update logic in applyBadConditionEffects
   *    or a dedicated method
   * 
   */
  private setupBadConditions(wordObj: WordObject) {
    // Blinking: 20% chance, any level
    wordObj.blinking = Phaser.Math.FloatBetween(0, 1) < 0.2;
    
    // Shaking: 30% chance, only level > 1
    wordObj.shaking = this.level > 1 && Phaser.Math.FloatBetween(0, 1) < 0.3;
    
    // Flipped: 30% chance, only level > 1
    wordObj.flipped = this.level > 2 && Phaser.Math.FloatBetween(0, 1) < 0.3;
    
    // Apply flipping effect
    if (wordObj.flipped) {
      wordObj.flipAngle = Math.PI; // 180 degrees
      wordObj.text.rotation = wordObj.flipAngle;
      wordObj.text.setTint(0xffe600);
    }

    // EXTENSIBILITY POINT: Add more bad conditions here
  }

  handleKeyPress = (event: KeyboardEvent) => {
    // Ignorar entradas durante transições de nível ou se o jogo acabou
    if (this.gameOver || this.campaignComplete || this.isLevelTransitioning) return;
    
    // If game over is active, handle restart with Enter key
    if (this.isShowingGameOverScreen) {
      if (event.key === 'Enter' || event.key === ' ') {
        this.scene.start('TitleScene');
        return;
      }
    }
    
    // Pressionar Enter limpa a entrada atual (útil para pular palavras difíceis)
    if (event.key === 'Enter') {
      this.inputText = '';
      if (this.inputDisplay) {
        this.inputDisplay.setText('');
      }
      return;
    }
    
    // Lidar com backspace
    if (event.key === 'Backspace') {
      this.inputText = this.inputText.slice(0, -1);
    }
    // Ignorar espaço
    else if (event.key === ' ' || event.key === 'Space') {
      // Não fazer nada - ignorar espaços
      return;
    }
    // Adicionar caractere à entrada
    else if (event.key.length === 1) {
      // Primeira tecla em uma entrada vazia - começar a rastrear o tempo de digitação
      if (this.inputText === '') {
        // Encontrar a palavra correspondente mais próxima para começar a rastrear
        const matchingWord = this.findClosestMatchingWord(event.key.toLowerCase());
        if (matchingWord && this.scoreManager && typeof this.scoreManager.startTyping === 'function') {
          this.scoreManager.startTyping(matchingWord.value);
          // Emitir evento apenas se estiver definido
          if (GameEvents && GameEvents.TYPING_STARTED) {
            this.events.emit(GameEvents.TYPING_STARTED, matchingWord.value);
          }
        }
      }
      
      this.inputText += event.key.toLowerCase();
    }
    
    // Atualizar a exibição de entrada
    if (this.inputDisplay) {
      this.inputDisplay.setText(this.inputText || '');
    }
    
    // Verificar se a entrada corresponde a alguma palavra
    this.checkWordMatch();
  }
  
  /**
   * Find the closest matching word that starts with the given character
   * @param char - The character to match
   * @returns The matching word object or null
   */
  private findClosestMatchingWord(char: string): WordObject | null {
    // Filter words that start with the character, with safety checks
    const matchingWords = this.words.filter(word => 
      word && word.value && typeof word.value === 'string' && 
      word.value.toLowerCase().startsWith(char)
    );
    
    if (matchingWords.length === 0) return null;
    
    // Find the closest word to the center
    const { width, height } = this.scale;
    const centerX = width / 2;
    const centerY = height - 40;
    
    let closestWord = matchingWords[0];
    let closestDistance = Infinity;
    
    for (const word of matchingWords) {
      // Safety check for word and text properties
      if (!word || !word.text) continue;
      
      const dx = word.text.x - centerX;
      const dy = word.text.y - centerY;
      const distance = Math.sqrt(dx*dx + dy*dy);
      
      if (distance < closestDistance) {
        closestDistance = distance;
        closestWord = word;
      }
    }
    
    return closestWord;
  }

  checkWordMatch() {
    // First check if input matches a power-up name and we have that power-up
    const normalizedInput = this.inputText.toLowerCase();
    
    // Check if input matches a power-up type
    const powerUpType = this.getPowerUpTypeFromText(normalizedInput);
    if (powerUpType && this.powerUpManager.getCollectedCount(powerUpType) > 0) {
      // Activate the power-up
      this.powerUpManager.activatePowerUp(powerUpType);
      
      // Clear input
      this.inputText = '';
      if (this.inputDisplay) {
        this.inputDisplay.setText('');
      }
      return;
    }
    
    // If not a power-up activation, check for matching words
    for (let i = 0; i < this.words.length; i++) {
      // Safety check for word object
      if (!this.words[i] || !this.words[i].text) continue;
      
      // Get the word value and normalize it (remove spaces, lowercase)
      const wordValue = this.words[i].value || '';
      const normalizedWord = wordValue.toLowerCase().replace(/\s+/g, '');
      
      // Check if input is a prefix of the word (partial match)
      if (normalizedInput && normalizedWord.startsWith(normalizedInput)) {
        // Highlight the word being typed
        this.words[i].text.setTint(0xffff00);
        
        // If the input exactly matches the word, complete it
        if (normalizedInput === normalizedWord) {
          // Check if it's a power-up word
          const isPowerUp = this.words[i].isPowerUp;
          const powerUpType = this.words[i].powerUpType;
          
          // Create word data for score calculation
          const currentTime = this.time ? this.time.now : Date.now();
          const wordData = {
            text: wordValue,
            type: isPowerUp ? WordType.POWERUP : WordType.NORMAL,
            effects: this.getWordEffects(this.words[i]) as WordEffect[],
            velocity: new Phaser.Math.Vector2(this.words[i].vx || 0, this.words[i].vy || 0),
            spawnTime: this.words[i].startTime || currentTime,
            destroyTime: currentTime,
            completed: true,
            position: new Phaser.Math.Vector2(this.words[i].text.x, this.words[i].text.y)
          };
          
          // Store the text object reference before removing from array
          const textObj = this.words[i].text;
          
          // Calculate enhanced score based on word length
          const wordLength = wordValue.length;
          const baseScore = wordLength * 10; // 10 points per letter
          
          // Add bonuses for longer words
          let bonusMultiplier = 1.0;
          
          // Length bonus: 50% bonus per letter above 5
          if (wordLength > 5) {
            bonusMultiplier += (wordLength - 5) * 0.5;
          }
          
          // Effect bonus: each effect adds a bonus
          if (this.words[i].blinking) bonusMultiplier += 0.2;
          if (this.words[i].shaking) bonusMultiplier += 0.3;
          if (this.words[i].flipped) bonusMultiplier += 0.4;
          
          // Calculate final score with bonuses
          const wordScore = Math.round(baseScore * bonusMultiplier);
          
          // Update score
          this.score += wordScore;
          
          // Add completion effect with score
          this.tweens.add({
            targets: textObj,
            alpha: 0,
            y: textObj.y - 50,
            scale: 1.5,
            duration: 300,
            onComplete: () => {
              // Remove the word after the effect
              textObj.destroy();
            }
          });
          
          // Show floating score text
          const scoreText = this.add.text(textObj.x, textObj.y - 30, `+${wordScore}`, {
            fontFamily: '"Press Start 2P", cursive',
            fontSize: '20px',
            color: '#ffff00',
            stroke: '#000000',
            strokeThickness: 4
          }).setOrigin(0.5).setDepth(50);
          
          // Animate the score text
          this.tweens.add({
            targets: scoreText,
            y: scoreText.y - 50,
            alpha: { from: 1, to: 0 },
            scale: { from: 1, to: 1.5 },
            duration: 1000,
            ease: 'Power2',
            onComplete: () => {
              scoreText.destroy();
            }
          });
          
          // Remove from active words array
          this.words.splice(i, 1);
          
          // Clear input
          this.inputText = '';
          if (this.inputDisplay) {
            this.inputDisplay.setText('');
          }
          
          // If it's a power-up word, collect it instead of activating
          if (isPowerUp && powerUpType) {
            this.powerUpManager.collectPowerUp(powerUpType);
          }
          
          // Track cleared words
          this.wordsCleared++;
          
          // If ScoreManager is properly implemented, use it
          if (this.scoreManager && typeof this.scoreManager.handleWordCompleted === 'function') {
            this.scoreManager.handleWordCompleted(wordData);
          }
          
          // Update score display
          if (this.scoreText) {
            this.scoreText.setText(`SCORE: ${this.score}`);
          }
          
          if (this.wordsCleared >= this.getLevelSettings().wordsToClear) {
            this.levelComplete();
          }
          
          // Play success sound if available
          if (this.sound && this.sound.add) {
            try {
              const successSound = this.sound.add('success', { volume: 0.5 });
              if (successSound) successSound.play();
            } catch {
              // Ignore sound errors
            }
          }
          
          break;
        }
      } else {
        // Reset tint if not matching
        if (this.words[i] && this.words[i].text) {
          this.words[i].text.clearTint();
        }
      }
    }
  }
  
  /**
   * Get word effects from a word object
   * @param wordObj - The word object
   * @returns Array of word effects
   */
  private getWordEffects(wordObj: WordObject): WordEffect[] {
    const effects: WordEffect[] = [];
    
    // Safety check for wordObj
    if (!wordObj) return effects;
    
    if (wordObj.blinking) {
      effects.push({ type: 'blinking' });
    }
    
    if (wordObj.shaking) {
      effects.push({ type: 'shaking' });
    }
    
    if (wordObj.flipped) {
      effects.push({ type: 'flipped' });
    }
    
    return effects;
  }

  levelComplete() {
    // Definir estado de transição
    this.isLevelTransitioning = true;
    
    const { width, height } = this.scale;
    
    // Limpar o input text para não interferir no próximo nível
    this.inputText = '';
    if (this.inputDisplay) {
      this.inputDisplay.setText('');
    }
    
    // Criar um retângulo transparente sobre todo o jogo
    const overlay = this.add.rectangle(width/2, height/2, width, height, 0x000000, 0.7);
    
    let message;
    if (this.level < this.maxLevel) {
      message = `LEVEL ${this.level} COMPLETE!`;
    } else {
      message = 'ALL LEVELS COMPLETE!';
      this.campaignComplete = true;
    }
    
    // Texto principal com estilo melhorado
    const levelText = this.add.text(width/2, height/3, message, {
      fontFamily: '"Press Start 2P", cursive',
      fontSize: '40px',
      color: '#00ff00',
      stroke: '#000',
      strokeThickness: 5,
      align: 'center'
    }).setOrigin(0.5).setAlpha(0);
    
    // Estatísticas do nível
    const statsText = this.add.text(width/2, height/2, 
      `Words Cleared: ${this.wordsCleared}\nScore: ${this.score}`, {
      fontFamily: '"Press Start 2P", cursive',
      fontSize: '24px',
      color: '#ffffff',
      stroke: '#000',
      strokeThickness: 3,
      align: 'center'
    }).setOrigin(0.5).setAlpha(0);
    
    // Texto de instrução
    const continueText = this.add.text(width/2, height * 0.7, 
      this.level < this.maxLevel ? 'CLICK TO CONTINUE' : 'CLICK TO FINISH', {
      fontFamily: '"Press Start 2P", cursive',
      fontSize: '24px',
      color: '#ffff00',
      stroke: '#000',
      strokeThickness: 3
    }).setOrigin(0.5).setAlpha(0);
    
    // Animar a entrada dos textos
    this.tweens.add({
      targets: levelText,
      alpha: 1,
      y: height/3 - 10,
      duration: 500,
      ease: 'Back.easeOut'
    });
    
    this.tweens.add({
      targets: statsText,
      alpha: 1,
      delay: 300,
      duration: 500
    });
    
    this.tweens.add({
      targets: continueText,
      alpha: 1,
      y: height * 0.7 - 5,
      delay: 600,
      duration: 500,
      ease: 'Sine.easeInOut',
      yoyo: true,
      repeat: -1
    });
    
    // Congelar palavras existentes
    for (const wordObj of this.words) {
      wordObj.text.setAlpha(0.3);
    }
    
    // Configurar manipulador de clique
    this.input.once('pointerdown', () => {
      // Desativar evento de digitação durante a transição
      this.input.keyboard?.removeListener('keydown', this.handleKeyPress);
      
      // Remover elementos visuais
      overlay.destroy();
      levelText.destroy();
      statsText.destroy();
      continueText.destroy();
      
      if (this.level < this.maxLevel) {
        this.nextLevel();
      } else {
        // Passar para a tela de vitória com os dados de pontuação
        this.scene.start('WinScene', { 
          scoreData: this.scoreManager.getScoreData() 
        });
      }
    });
  }

  nextLevel() {
    // Restaura a escuta de digitação que foi removida durante a transição
    this.input.keyboard?.on('keydown', this.handleKeyPress, this);
    
    // Reseta o input text para evitar problemas
    this.inputText = '';
    if (this.inputDisplay) {
      this.inputDisplay.setText('');
    }
    
    if (this.level < this.maxLevel) {
      this.level++;
      this.wordsCleared = 0;
      this.wordsToClear = this.getLevelSettings().wordsToClear;
      
      if (this.levelText) {
        this.levelText.setText(`LEVEL: ${this.level} / ${this.maxLevel}`);
      }
      
      // Increase difficulty level
      this.difficultyManager.increaseLevel();
      
      // Generate new words for the next level
      this.generateLevelWords();
      
      // Remove all words from screen
      for (const word of this.words) {
        word.text.destroy();
      }
      this.words = [];
      
      // Reset transition state
      this.isLevelTransitioning = false;
      
      // Increase WordManager difficulty
      this.wordManager.increaseLevel();
<<<<<<< HEAD
=======
      
      // Power-ups are automatically preserved since they're stored in PowerUpManager
    } else {
      // Campaign complete, go to win scene
      this.scene.start('WinScene', { 
        scoreData: this.scoreManager.getScoreData() 
      });
>>>>>>> 80851ebb
    }
  }
  
  /**
   * Get the power-up type from text
   * @param text - The text to check
   * @returns PowerUpType | null - The matching power-up type or null if no match
   */
  getPowerUpTypeFromText(text: string): PowerUpType | null {
    // Safety check for text
    if (!text || typeof text !== 'string') return null;
    
    const lowerText = text.toLowerCase();
    for (const type of Object.values(PowerUpType)) {
      if (lowerText === type.toLowerCase()) {
        return type;
      }
    }
    return null;
  }
  
  // Call this at the end of create() method
  bringPowerUpsToFront(): void {
    if (this.powerUpManager) {
      this.powerUpManager.bringToFront();
    }
  }
  
  /**
   * Show floating score text at the given position
   * @param x - X position
   * @param y - Y position
   * @param score - Score to display
   */
  private showFloatingScore(x: number, y: number, score: number): void {
    // Create floating score text
    const scoreText = this.add.text(x, y, `+${score}`, {
      fontFamily: '"Press Start 2P", cursive',
      fontSize: '20px',
      color: '#ffff00',
      stroke: '#000000',
      strokeThickness: 4
    }).setOrigin(0.5).setDepth(50);
    
    // Add floating animation
    this.tweens.add({
      targets: scoreText,
      y: y - 80,
      alpha: { from: 1, to: 0 },
      scale: { from: 1, to: 1.5 },
      duration: 1000,
      ease: 'Power2',
      onComplete: () => {
        scoreText.destroy();
      }
    });
  }
  
  /**
   * Show the enhanced game over screen with detailed score information
   */
  private showGameOverScreen(): void {
    // Avoid showing multiple times
    if (this.isShowingGameOverScreen) return;
    this.isShowingGameOverScreen = true;
    
    // Clear input text to avoid issues when restarting
    this.inputText = '';
    if (this.inputDisplay) {
      this.inputDisplay.setText('');
    }
    
    // Get score data from score manager
    const scoreData = this.scoreManager.getScoreData();
    
    // Transition to the GameOverScreen scene with score data
    this.scene.start('GameOverScreen', { scoreData });
  }
}<|MERGE_RESOLUTION|>--- conflicted
+++ resolved
@@ -446,7 +446,6 @@
     const vx = dx / duration;
     const vy = dy / duration;
     
-<<<<<<< HEAD
     // Get a word with appropriate length
     let wordValue;
     let availableWords = this.levelWords.filter(word => 
@@ -454,20 +453,6 @@
       word.length >= difficulty.length && 
       word.length <= difficulty.length + 2
     );
-=======
-    // Determine if this should be a power-up word
-    let isPowerUp = false;
-    let powerUpType = null;
-    
-    // 10% chance for any word to be a power-up
-    if (Math.random() < 0.1) {
-      isPowerUp = true;
-      powerUpType = this.powerUpManager.getRandomPowerUpType();
-    }
-    
-    // Get a random unused word from the level words
-    let availableWords = this.levelWords.filter(word => !this.usedWords.has(word));
->>>>>>> 80851ebb
     
     // If we're running low on available words, generate more
     if (availableWords.length < 5) {
@@ -1021,8 +1006,6 @@
       
       // Increase WordManager difficulty
       this.wordManager.increaseLevel();
-<<<<<<< HEAD
-=======
       
       // Power-ups are automatically preserved since they're stored in PowerUpManager
     } else {
@@ -1030,7 +1013,6 @@
       this.scene.start('WinScene', { 
         scoreData: this.scoreManager.getScoreData() 
       });
->>>>>>> 80851ebb
     }
   }
   
