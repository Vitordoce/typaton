--- conflicted
+++ resolved
@@ -230,16 +230,11 @@
     // Update power-up manager
     this.powerUpManager.update(time);
     
-<<<<<<< HEAD
-    // Only spawn new words during active gameplay
-    if (this.isActivePlaying() && this.words.length < 5 && (now - this.lastSpawnTime > 500 || this.words.length === 0)) {
-=======
     // Check if freeze is active
     const isFreezeActive = this.powerUpManager.isFreezeActive();
     
     // Only spawn new words during active gameplay AND when freeze is not active
     if (this.isActivePlaying() && !isFreezeActive && this.words.length < 3 && (now - this.lastSpawnTime > 500 || this.words.length === 0)) {
->>>>>>> 7ae5e0f5
       this.spawnWord(now, centerX, centerY);
       this.lastSpawnTime = now;
     }
