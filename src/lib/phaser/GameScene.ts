import * as Phaser from 'phaser';
import { WordManager } from './WordManager';
import { PowerUpManager } from './PowerUpManager';
import { PowerUpType } from './types/PowerUpTypes';
import { ScoreManager } from './ScoreManager';
import { GameOverScreen } from './GameOverScreen';
import { WordType, WordEffect } from './types/WordData';
import { GameEvents } from './types/GameEvents';

// Define a proper type for word objects 
interface WordObject {
  text: Phaser.GameObjects.Text;
  value: string;
  vx: number;
  vy: number;
  duration: number;
  startTime: number;
  startX: number;
  startY: number;
  baseX: number;
  baseY: number;
  // Bad condition properties
  blinking: boolean;
  blinkTimer: number;
  shaking: boolean;
  flipped: boolean;
  flipAngle: number;
  shakeOffset: { x: number, y: number };
  shakeRot: number;
  // Power-up properties
  isPowerUp?: boolean;
  powerUpType?: PowerUpType | null;
  // Extensible: Add new bad condition properties here
  // Example: spinning?: boolean;
  // Example: colorShifting?: boolean;
}

export default class GameScene extends Phaser.Scene {
  private inputText: string = '';
  private inputDisplay: Phaser.GameObjects.Text | null = null;
  private words: WordObject[] = [];
  private gameOver: boolean = false;
  private gameOverText: Phaser.GameObjects.Text | null = null;
  private isShowingGameOverScreen: boolean = false;
  private level: number = 1;
  private maxLevel: number = 5;
  private wordsCleared: number = 0;
  private wordsToClear: number = 10;
  private levelText: Phaser.GameObjects.Text | null = null;
  private levelCompleteText: Phaser.GameObjects.Text | null = null;
  private campaignComplete: boolean = false;
  private wordManager: WordManager = null!;
  private powerUpManager: PowerUpManager = null!;
  private scoreManager: ScoreManager = null!;
  private gameOverScreen: GameOverScreen = null!;
  private arcadeFontStyle = {
    fontFamily: '"Press Start 2P", cursive',
    fontSize: '24px', // larger for falling words
    color: '#ffe600', // yellow fill
    stroke: '#000', // black border
    strokeThickness: 6
    // No shadow for clarity
  };
  private lastSpawnTime: number = 0;
  private score: number = 0;
  private scoreText: Phaser.GameObjects.Text | null = null;
  private isLevelTransitioning: boolean = false;
  
  // Method to trigger bomb effect (added in create)
  public triggerBombEffect: () => void;

  // Level settings
  private getLevelSettings() {
    return {
      minDuration: 5, // seconds (slowest word)
      maxDuration: 10, // seconds (slowest word stays longest)
      wordsToClear: 10 + (this.level - 1) * 3
    };
  }

  constructor() {
    super('GameScene');
    
    // Initialize managers after the scene is fully initialized
    this.triggerBombEffect = () => {}; // Default empty implementation
  }
  
  init() {
    // Empty init method
  }

  create() {
    console.log('GameScene create - this:', this);
    console.log('GameScene create - this.events:', this.events);
    
    // Initialize managers here instead of in constructor
    this.wordManager = new WordManager(this);
    this.powerUpManager = new PowerUpManager(this);
    this.scoreManager = new ScoreManager(this);
    this.gameOverScreen = new GameOverScreen(this);
    
    const { width, height } = this.scale;
    this.level = 1;
    this.campaignComplete = false;
    this.wordsCleared = 0;
    this.words = [];
    this.gameOver = false;
    this.wordsToClear = this.getLevelSettings().wordsToClear;
    this.inputText = '';
    this.lastSpawnTime = 0;
    this.score = 0;

    // Reset managers
    this.wordManager.resetLevel();
    this.scoreManager.resetScores();
    
    // Initialize PowerUpManager
    this.powerUpManager.setupPowerUpIndicators();

    // Add a background
    this.add.rectangle(width/2, height/2, width, height, 0x222222);

    // Score display (top left)
    this.scoreText = this.add.text(30, 30, `SCORE: 0`, {
      ...this.arcadeFontStyle,
      fontSize: '18px',
      color: '#00ffcc',
      stroke: '#000',
      strokeThickness: 4
    }).setOrigin(0, 0.5);

    // Input display
    this.inputDisplay = this.add.text(width / 2, height - 50, '', {
      ...this.arcadeFontStyle,
      fontSize: '20px',
      backgroundColor: '#333333',
      padding: { x: 10, y: 5 }
    }).setOrigin(0.5);

    // Level display
    this.levelText = this.add.text(width / 2, 30, `LEVEL: ${this.level} / ${this.maxLevel}`, {
      ...this.arcadeFontStyle,
      fontSize: '14px',
      color: '#00ffcc',
      backgroundColor: '#222222',
      padding: { x: 10, y: 5 }
    }).setOrigin(0.5);

    // Game over text (hidden initially)
    this.gameOverText = this.add.text(width / 2, height / 2, 'GAME OVER\nClick to restart', {
      ...this.arcadeFontStyle,
      fontSize: '28px',
      color: '#ff0000',
      align: 'center',
      lineSpacing: 20
    }).setOrigin(0.5).setVisible(false);

    // Level complete text (hidden initially)
    this.levelCompleteText = this.add.text(width / 2, height / 2, '', {
      ...this.arcadeFontStyle,
      fontSize: '24px',
      color: '#00ff00',
      align: 'center',
      backgroundColor: '#222222',
      padding: { x: 10, y: 5 },
      lineSpacing: 20
    }).setOrigin(0.5).setVisible(false);

    // Set up keyboard input
    this.input.keyboard?.on('keydown', this.handleKeyPress, this);

    // Set up click to restart or continue
    this.input.on('pointerdown', () => {
      if (this.gameOver) {
        this.scene.restart();
      } else if (this.levelCompleteText && this.levelCompleteText.visible) {
        this.nextLevel();
      } else if (this.campaignComplete) {
        this.scene.restart();
      }
    });
    
    // Add method to trigger bomb effect
    this.triggerBombEffect = () => {
      // Create explosion effect
      const centerX = width / 2;
      const centerY = height / 2;
      
      // Create particle effect if we have the particle texture
      if (this.textures.exists('particle')) {
        const particles = this.add.particles(0, 0, 'particle', {
          x: centerX,
          y: centerY,
          speed: { min: 100, max: 200 },
          scale: { start: 0.5, end: 0 },
          lifespan: 800,
          blendMode: 'ADD',
          tint: 0xff0000,
          quantity: 20,
          emitting: false
        });
        
        // Emit particles once
        particles.explode(50, centerX, centerY);
        
        // Clean up particles after animation
        this.time.delayedCall(1000, () => {
          particles.destroy();
        });
      }
      
      // Destroy all words
      for (const word of this.words) {
        word.text.destroy();
      }
      this.words = [];
    };
    
    // Make sure power-up display is on top
    this.time.delayedCall(500, () => {
      this.bringPowerUpsToFront();
    });
  }

  /**
   * Check if the game is actively playing (not in game over, completion, or transition states)
   * This method provides a single place to check if gameplay mechanics should be active
   */
  private isActivePlaying(): boolean {
    return !this.gameOver && !this.campaignComplete && !this.isLevelTransitioning;
  }

  update(time: number, delta: number) {
    if (this.gameOver || this.campaignComplete) return;
    
    const { width, height } = this.scale;
    const centerX = width / 2;
    const centerY = height - 40;
    const now = this.time ? this.time.now : Date.now();

    // Update power-up manager
    if (this.powerUpManager) {
      this.powerUpManager.update(time);
    }
    
    // Check if freeze is active
    const isFreezeActive = this.powerUpManager.isFreezeActive();
    
    // Only spawn new words during active gameplay AND when freeze is not active
    if (this.isActivePlaying() && !isFreezeActive && this.words.length < 3 && (now - this.lastSpawnTime > 500 || this.words.length === 0)) {
      this.spawnWord(now, centerX, centerY);
      this.lastSpawnTime = now;
    }

    for (let i = this.words.length - 1; i >= 0; i--) {
      // Safety check for word object
      if (!this.words[i] || !this.words[i].text) continue;
      
      const wordObj = this.words[i];
      
      // Only update positions during active gameplay AND when freeze is not active
      if (this.isActivePlaying() && !isFreezeActive) {
        // Update base position with velocity
        wordObj.baseX = wordObj.baseX + wordObj.vx * (delta / 1000);
        wordObj.baseY = wordObj.baseY + wordObj.vy * (delta / 1000);
      }
      
      // Apply bad condition effects (these are always active)
      this.applyBadConditionEffects(wordObj, delta);

      // Check for game over only during active gameplay
      if (this.isActivePlaying()) {
        const dx = wordObj.text.x - centerX;
        const dy = wordObj.text.y - centerY;
        if (Math.sqrt(dx*dx + dy*dy) < 30) {
          // Check if shield is active
          if (this.powerUpManager && this.powerUpManager.hasActiveShield()) {
            // Use shield instead of game over
            this.powerUpManager.useShield();
            
            // Remove the word
            wordObj.text.destroy();
            this.words.splice(i, 1);
          } else {
            this.gameOver = true;
            
            // Show enhanced game over screen with score data
            this.showGameOverScreen();
          }
          break;
        }
      }
    }
    
    // Periodically ensure power-up displays are on top
    if (time % 5000 < 100) { // Every ~5 seconds
      this.bringPowerUpsToFront();
    }
  }

  /**
   * Apply the effects of bad conditions to a word
   * 
   * @param wordObj - The word object to apply effects to
   * @param delta - Time since last frame in milliseconds
   * 
   * HOW THE BAD CONDITIONS SYSTEM WORKS:
   * --------------------------------------------------
   * 1. Each word can have one or more "bad conditions" assigned to it
   *    when spawned (in setupBadConditions)
   * 
   * 2. Each bad condition has:
   *    - A property in the WordObject interface (e.g., blinking: boolean)
   *    - Logic to apply the effect in update (in this method)
   *    - Often a dedicated method to handle its specific logic
   * 
   * 3. To add a new bad condition:
   *    a. Add its properties to the WordObject interface
   *    b. Add initialization logic in setupBadConditions()
   *    c. Add application logic in this method or a dedicated method
   *    d. Update applyBadConditionEffects to call your logic
   */
  private applyBadConditionEffects(wordObj: WordObject, delta: number) {
    // Apply blinking effect
    if (wordObj.blinking) {
      this.applyBlinkingEffect(wordObj, delta);
    }
    
    // Apply shaking effect
    if (wordObj.shaking) {
      this.applyShakingEffect(wordObj);
    } else {
      // Not shaking, just use base position
      wordObj.text.x = wordObj.baseX;
      wordObj.text.y = wordObj.baseY;
      wordObj.text.rotation = wordObj.flipped ? wordObj.flipAngle : 0;
    }

    // EXTENSIBILITY POINT: Add more condition checks here
    // Example:
    // if (wordObj.spinning) {
    //   this.applySpinningEffect(wordObj, delta);
    // }
  }

  /**
   * Apply blinking effect to a word
   * 
   * @param wordObj - The word to apply the effect to
   * @param delta - Time since last frame in milliseconds
   * 
   * Effect: Word toggles visibility on/off at regular intervals
   * 
   * Implementation:
   * - Uses a timer (blinkTimer) to track when to toggle visibility
   * - Resets timer when it reaches the blink interval (250ms)
   * - Word is completely invisible during "off" phases
   */
  private applyBlinkingEffect(wordObj: WordObject, delta: number) {
    wordObj.blinkTimer = (wordObj.blinkTimer || 0) + delta;
    if (wordObj.blinkTimer > 250) { // toggle every 250ms
      wordObj.text.visible = !wordObj.text.visible;
      wordObj.blinkTimer = 0;
    }
  }

  /**
   * Apply shaking effect to a word
   * 
   * @param wordObj - The word to apply the effect to
   * 
   * Effect: Word vibrates/shakes with random offsets each frame
  **/
  private applyShakingEffect(wordObj: WordObject) {
    // Randomize shake offsets each frame
    const shakeX = Phaser.Math.Between(-12, 12);
    const shakeY = Phaser.Math.Between(-4, 4);
    const shakeRot = Phaser.Math.FloatBetween(-0.05, 0.05);
    
    // Store the offsets (might be useful for other effects or adjustments)
    wordObj.shakeOffset = { x: shakeX, y: shakeY };
    wordObj.shakeRot = shakeRot;
    
    // Apply the shake offsets to the actual text object
    wordObj.text.x = wordObj.baseX + shakeX;
    wordObj.text.y = wordObj.baseY + shakeY;
    wordObj.text.rotation = (wordObj.flipped ? wordObj.flipAngle : 0) + shakeRot;
  }

  spawnWord(now: number = Date.now(), centerX: number, centerY: number) {
    const { width, height } = this.scale;
    const { minDuration, maxDuration } = this.getLevelSettings();
    const angleDeg = Phaser.Math.Between(30, 150);
    const angleRad = Phaser.Math.DegToRad(angleDeg);
    const diagonal = Math.sqrt(width * width + height * height);
    const spawnRadius = diagonal * 0.8;
    let spawnX = centerX + Math.cos(angleRad) * spawnRadius;
    let spawnY = centerY - Math.sin(angleRad) * spawnRadius;
    spawnX = Phaser.Math.Clamp(spawnX, -200, width + 200);
    spawnY = Phaser.Math.Clamp(spawnY, -200, height + 200);
    const duration = Phaser.Math.FloatBetween(minDuration, maxDuration);
    const dx = centerX - spawnX;
    const dy = centerY - spawnY;
    const vx = dx / duration;
    const vy = dy / duration;
    
    // Determine if this should be a power-up word
    let wordValue;
    let isPowerUp = false;
    let powerUpType = null;
    
<<<<<<< HEAD
    // Word lists for fallback
    const easyWords = ['cat', 'dog', 'run', 'jump', 'play', 'fast', 'slow', 'big', 'small', 'red'];
    const mediumWords = ['computer', 'keyboard', 'monitor', 'program', 'function', 'variable'];
    const hardWords = ['javascript', 'typescript', 'programming', 'development', 'application'];
    
    // 5% chance for any word to be a power-up
    if (Math.random() < 0.05) {
=======
    // 50% chance for any word to be a power-up
    if (Math.random() < 0.1) {
>>>>>>> 02f4108f
      isPowerUp = true;
      powerUpType = this.powerUpManager.getRandomPowerUpType();
      
      // Use a random word based on difficulty level
      const allWords = [...easyWords];
      if (this.level >= 2) allWords.push(...mediumWords);
      if (this.level >= 3) allWords.push(...hardWords);
      
      wordValue = allWords[Math.floor(Math.random() * allWords.length)];
    } else {
      // Select a random word based on difficulty level
      const allWords = [...easyWords];
      if (this.level >= 2) allWords.push(...mediumWords);
      if (this.level >= 3) allWords.push(...hardWords);
      
      wordValue = allWords[Math.floor(Math.random() * allWords.length)];
    }
    
    // Make sure we have a valid word value
    const displayText = wordValue || 'error';
    const wordText = this.add.text(spawnX, spawnY, displayText, {
      ...this.arcadeFontStyle
    }).setOrigin(0.5);
    
    // Apply power-up effect if needed
    if (isPowerUp && powerUpType) {
      this.powerUpManager.applyPowerUpEffect(wordText, powerUpType);
    }

    // Create word object with base properties
    const currentTime = this.time ? this.time.now : Date.now();
    const wordObj = {
      text: wordText,
      value: displayText, // Use the validated display text
      vx,
      vy,
      duration,
      startTime: currentTime, // Use the current time from Phaser or fallback to Date.now()
      startX: spawnX,
      startY: spawnY,
      baseX: spawnX,
      baseY: spawnY,
      blinking: false,
      blinkTimer: 0,
      shaking: false,
      flipped: false,
      flipAngle: 0,
      shakeOffset: { x: 0, y: 0 },
      shakeRot: 0,
      isPowerUp: isPowerUp,
      powerUpType: powerUpType
    };

    // Apply bad conditions based on level (only for non-power-up words)
    if (!isPowerUp) {
      this.setupBadConditions(wordObj);
    }

    // Add to words array
    this.words.push(wordObj);
  }

  /**
   * Set up bad conditions for a word based on current level
   * 
   * @param wordObj - The word object to apply conditions to
   * 
   * This is where conditions are assigned to words when they spawn.
   * The probability of each condition can be adjusted here.
   * 
   * Current conditions:
   * - Blinking: Word toggles visibility (any level, 20% chance)
   * - Shaking: Word jiggles/vibrates (level 2+, 30% chance)
   * - Flipped: Word is upside down (level 3+, 30% chance)
   * 
   * ADDING A NEW BAD CONDITION:
   * --------------------------------------------------
   * 1. Add the condition property to the WordObject interface
   * 2. Initialize it here based on desired probability and level
   * 3. Apply any immediate effects (like the flip rotation/tint)
   * 4. Implement the required update logic in applyBadConditionEffects
   *    or a dedicated method
   * 
   */
  private setupBadConditions(wordObj: WordObject) {
    // Blinking: 20% chance, any level
    wordObj.blinking = Phaser.Math.FloatBetween(0, 1) < 0.2;
    
    // Shaking: 30% chance, only level > 1
    wordObj.shaking = this.level > 1 && Phaser.Math.FloatBetween(0, 1) < 0.3;
    
    // Flipped: 30% chance, only level > 1
    wordObj.flipped = this.level > 2 && Phaser.Math.FloatBetween(0, 1) < 0.3;
    
    // Apply flipping effect
    if (wordObj.flipped) {
      wordObj.flipAngle = Math.PI; // 180 degrees
      wordObj.text.rotation = wordObj.flipAngle;
      wordObj.text.setTint(0xffe600);
    }

    // EXTENSIBILITY POINT: Add more bad conditions here
  }

  handleKeyPress = (event: KeyboardEvent) => {
    if (this.gameOver || this.campaignComplete) return;
    
    // If game over screen is showing, handle restart
    if (this.gameOverScreen.isShowing()) {
      if (event.key === 'Enter' || event.key === ' ') {
        this.scene.restart();
        return;
      }
    }
    
    // Handle backspace
    if (event.key === 'Backspace') {
      this.inputText = this.inputText.slice(0, -1);
    }
    // Ignore spacebar
    else if (event.key === ' ' || event.key === 'Space') {
      // Do nothing - ignore spaces
      return;
    }
    // Add character to input
    else if (event.key.length === 1) {
      // First keypress on an empty input - start tracking typing time
      if (this.inputText === '') {
        // Find the closest matching word to start tracking
        const matchingWord = this.findClosestMatchingWord(event.key.toLowerCase());
        if (matchingWord && this.scoreManager && typeof this.scoreManager.startTyping === 'function') {
          this.scoreManager.startTyping(matchingWord.value);
          // Only emit event if it's defined
          if (GameEvents && GameEvents.TYPING_STARTED) {
            this.events.emit(GameEvents.TYPING_STARTED, matchingWord.value);
          }
        }
      }
      
      this.inputText += event.key.toLowerCase();
    }
    
    // Update the input display
    if (this.inputDisplay) {
      this.inputDisplay.setText(this.inputText || '');
    }
    
    // Check if input matches any word
    this.checkWordMatch();
  }
  
  /**
   * Find the closest matching word that starts with the given character
   * @param char - The character to match
   * @returns The matching word object or null
   */
  private findClosestMatchingWord(char: string): WordObject | null {
    // Filter words that start with the character, with safety checks
    const matchingWords = this.words.filter(word => 
      word && word.value && typeof word.value === 'string' && 
      word.value.toLowerCase().startsWith(char)
    );
    
    if (matchingWords.length === 0) return null;
    
    // Find the closest word to the center
    const { width, height } = this.scale;
    const centerX = width / 2;
    const centerY = height - 40;
    
    let closestWord = matchingWords[0];
    let closestDistance = Infinity;
    
    for (const word of matchingWords) {
      // Safety check for word and text properties
      if (!word || !word.text) continue;
      
      const dx = word.text.x - centerX;
      const dy = word.text.y - centerY;
      const distance = Math.sqrt(dx*dx + dy*dy);
      
      if (distance < closestDistance) {
        closestDistance = distance;
        closestWord = word;
      }
    }
    
    return closestWord;
  }

  checkWordMatch() {
    // First check if input matches a power-up name and we have that power-up
    const normalizedInput = this.inputText.toLowerCase();
    
    // Check if input matches a power-up type
    const powerUpType = this.getPowerUpTypeFromText(normalizedInput);
    if (powerUpType && this.powerUpManager.getCollectedCount(powerUpType) > 0) {
      // Activate the power-up
      this.powerUpManager.activatePowerUp(powerUpType);
      
      // Clear input
      this.inputText = '';
      if (this.inputDisplay) {
        this.inputDisplay.setText('');
      }
      return;
    }
    
    // If not a power-up activation, check for matching words
    for (let i = 0; i < this.words.length; i++) {
      // Safety check for word object
      if (!this.words[i] || !this.words[i].text) continue;
      
      // Get the word value and normalize it (remove spaces, lowercase)
      const wordValue = this.words[i].value || '';
      const normalizedWord = wordValue.toLowerCase().replace(/\s+/g, '');
      
      // Check if input is a prefix of the word (partial match)
      if (normalizedInput && normalizedWord.startsWith(normalizedInput)) {
        // Highlight the word being typed
        this.words[i].text.setTint(0xffff00);
        
        // If the input exactly matches the word, complete it
        if (normalizedInput === normalizedWord) {
          // Check if it's a power-up word
          const isPowerUp = this.words[i].isPowerUp;
          const powerUpType = this.words[i].powerUpType;
          
          // Create word data for score calculation
          const currentTime = this.time ? this.time.now : Date.now();
          const wordData = {
            text: wordValue,
            type: isPowerUp ? 'powerup' : 'normal',
            effects: this.getWordEffects(this.words[i]),
            velocity: new Phaser.Math.Vector2(this.words[i].vx || 0, this.words[i].vy || 0),
            spawnTime: this.words[i].startTime || currentTime,
            destroyTime: currentTime,
            completed: true,
            position: new Phaser.Math.Vector2(this.words[i].text.x, this.words[i].text.y)
          };
          
          // Store the text object reference before removing from array
          const textObj = this.words[i].text;
          
          // Calculate enhanced score based on word length
          const wordLength = wordValue.length;
          const baseScore = wordLength * 10; // 10 points per letter
          
          // Add bonuses for longer words
          let bonusMultiplier = 1.0;
          
          // Length bonus: 50% bonus per letter above 5
          if (wordLength > 5) {
            bonusMultiplier += (wordLength - 5) * 0.5;
          }
          
          // Effect bonus: each effect adds a bonus
          if (this.words[i].blinking) bonusMultiplier += 0.2;
          if (this.words[i].shaking) bonusMultiplier += 0.3;
          if (this.words[i].flipped) bonusMultiplier += 0.4;
          
          // Calculate final score with bonuses
          const wordScore = Math.round(baseScore * bonusMultiplier);
          
          // Update score
          this.score += wordScore;
          
          // Add completion effect with score
          this.tweens.add({
            targets: textObj,
            alpha: 0,
            y: textObj.y - 50,
            scale: 1.5,
            duration: 300,
            onComplete: () => {
              // Remove the word after the effect
              textObj.destroy();
            }
          });
          
          // Show floating score text
          const scoreText = this.add.text(textObj.x, textObj.y - 30, `+${wordScore}`, {
            fontFamily: '"Press Start 2P", cursive',
            fontSize: '20px',
            color: '#ffff00',
            stroke: '#000000',
            strokeThickness: 4
          }).setOrigin(0.5).setDepth(50);
          
          // Animate the score text
          this.tweens.add({
            targets: scoreText,
            y: scoreText.y - 50,
            alpha: { from: 1, to: 0 },
            scale: { from: 1, to: 1.5 },
            duration: 1000,
            ease: 'Power2',
            onComplete: () => {
              scoreText.destroy();
            }
          });
          
          // Remove from active words array
          this.words.splice(i, 1);
          
          // Clear input
          this.inputText = '';
          if (this.inputDisplay) {
            this.inputDisplay.setText('');
          }
          
          // If it's a power-up word, collect it instead of activating
          if (isPowerUp && powerUpType) {
            this.powerUpManager.collectPowerUp(powerUpType);
          }
          
          // Track cleared words
          this.wordsCleared++;
          
          // If ScoreManager is properly implemented, use it
          if (this.scoreManager && typeof this.scoreManager.handleWordCompleted === 'function') {
            this.scoreManager.handleWordCompleted(wordData);
          }
          
          // Update score display
          if (this.scoreText) {
            this.scoreText.setText(`SCORE: ${this.score}`);
          }
          
          // Update score display
          if (this.scoreText) {
            this.scoreText.setText(`SCORE: ${this.score}`);
          }
          
          if (this.wordsCleared >= this.getLevelSettings().wordsToClear) {
            this.levelComplete();
          }
          
          // Play success sound if available
          if (this.sound && this.sound.add) {
            try {
              const successSound = this.sound.add('success', { volume: 0.5 });
              if (successSound) successSound.play();
            } catch (e) {
              // Ignore sound errors
            }
          }
          
          break;
        }
      } else {
        // Reset tint if not matching
        if (this.words[i] && this.words[i].text) {
          this.words[i].text.clearTint();
        }
      }
    }
  }
  
  /**
   * Get word effects from a word object
   * @param wordObj - The word object
   * @returns Array of word effects
   */
  private getWordEffects(wordObj: WordObject): { type: string }[] {
    const effects: { type: string }[] = [];
    
    // Safety check for wordObj
    if (!wordObj) return effects;
    
    if (wordObj.blinking) {
      effects.push({ type: 'blinking' });
    }
    
    if (wordObj.shaking) {
      effects.push({ type: 'shaking' });
    }
    
    if (wordObj.flipped) {
      effects.push({ type: 'flipped' });
    }
    
    return effects;
  }

  levelComplete() {
    if (this.levelCompleteText) {
      // Set transitioning state
      this.isLevelTransitioning = true;
      
      if (this.level < this.maxLevel) {
        this.levelCompleteText.setText(`LEVEL ${this.level} COMPLETE!\nCLICK TO CONTINUE`);
      } else {
        this.levelCompleteText.setText('CAMPAIGN COMPLETE!\nCLICK TO RESTART');
        this.campaignComplete = true;
      }
      
      this.levelCompleteText.setVisible(true);
      
      // Freeze existing words
      for (const wordObj of this.words) {
        wordObj.text.setAlpha(0.5); // Make words semi-transparent to indicate frozen state
      }
    }
  }

  nextLevel() {
    if (this.levelCompleteText) {
      this.levelCompleteText.setVisible(false);
    }
    
    if (this.level < this.maxLevel) {
      this.level++;
      this.wordsCleared = 0;
      this.wordsToClear = this.getLevelSettings().wordsToClear;
      if (this.levelText) {
        this.levelText.setText(`LEVEL: ${this.level} / ${this.maxLevel}`);
      }
      
      // Remove all words from screen
      for (const word of this.words) {
        word.text.destroy();
      }
      this.words = [];
      
      // Reset transition state
      this.isLevelTransitioning = false;
      
      // Increase WordManager difficulty
      this.wordManager.increaseLevel();
      
      // Power-ups are automatically preserved since they're stored in PowerUpManager
    } else {
      // Campaign complete, handled in levelComplete
    }
  }
  
  /**
   * Get the power-up type from text
   * @param text - The text to check
   * @returns PowerUpType | null - The matching power-up type or null if no match
   */
  getPowerUpTypeFromText(text: string): PowerUpType | null {
    // Safety check for text
    if (!text || typeof text !== 'string') return null;
    
    const lowerText = text.toLowerCase();
    for (const type of Object.values(PowerUpType)) {
      if (lowerText === type.toLowerCase()) {
        return type;
      }
    }
    return null;
  }
  
  // Call this at the end of create() method
  bringPowerUpsToFront(): void {
    if (this.powerUpManager) {
      this.powerUpManager.bringToFront();
    }
  }
  
  /**
   * Show floating score text at the given position
   * @param x - X position
   * @param y - Y position
   * @param score - Score to display
   */
  private showFloatingScore(x: number, y: number, score: number): void {
    // Create floating score text
    const scoreText = this.add.text(x, y, `+${score}`, {
      fontFamily: '"Press Start 2P", cursive',
      fontSize: '20px',
      color: '#ffff00',
      stroke: '#000000',
      strokeThickness: 4
    }).setOrigin(0.5).setDepth(50);
    
    // Add floating animation
    this.tweens.add({
      targets: scoreText,
      y: y - 80,
      alpha: { from: 1, to: 0 },
      scale: { from: 1, to: 1.5 },
      duration: 1000,
      ease: 'Power2',
      onComplete: () => {
        scoreText.destroy();
      }
    });
  }
  
  /**
   * Show the enhanced game over screen with detailed score information
   */
  private showGameOverScreen(): void {
    // Ensure we only show the game over screen once
    if (this.isShowingGameOverScreen) return;
    
    this.isShowingGameOverScreen = true;
    console.log("Showing game over screen");
    
    // Hide the standard game over text
    if (this.gameOverText) {
      this.gameOverText.setVisible(false);
    }
    
    try {
      // Create a simple game over display
      const { width, height } = this.scale;
      
      // Add semi-transparent background
      const bg = this.add.rectangle(0, 0, width, height, 0x000000, 0.8)
        .setOrigin(0, 0)
        .setDepth(1000);
      
      // Add game over text
      const gameOverTitle = this.add.text(width / 2, height / 3, 'GAME OVER', {
        fontFamily: '"Press Start 2P", cursive',
        fontSize: '48px',
        color: '#ff0000',
        stroke: '#000000',
        strokeThickness: 6,
        align: 'center'
      }).setOrigin(0.5).setDepth(1001);
      
      // Add score text with larger font
      const scoreText = this.add.text(width / 2, height / 2, `FINAL SCORE: ${this.score}`, {
        fontFamily: '"Press Start 2P", cursive',
        fontSize: '36px',
        color: '#ffffff',
        stroke: '#000000',
        strokeThickness: 4,
        align: 'center'
      }).setOrigin(0.5).setDepth(1001);
      
      // Add words cleared text
      const wordsText = this.add.text(width / 2, height / 2 + 60, `Words Typed: ${this.wordsCleared}`, {
        fontFamily: '"Press Start 2P", cursive',
        fontSize: '24px',
        color: '#ffff00',
        stroke: '#000000',
        strokeThickness: 3,
        align: 'center'
      }).setOrigin(0.5).setDepth(101);
      
      // Add restart instruction
      const restartText = this.add.text(width / 2, height - 100, 'Press ENTER or CLICK to restart', {
        fontFamily: '"Press Start 2P", cursive',
        fontSize: '20px',
        color: '#00ffff',
        stroke: '#000000',
        strokeThickness: 3,
        align: 'center'
      }).setOrigin(0.5).setDepth(101);
      
      // Add blinking effect to restart text
      this.tweens.add({
        targets: restartText,
        alpha: { from: 1, to: 0.3 },
        duration: 800,
        yoyo: true,
        repeat: -1
      });
      
      // Fade out all words
      for (const word of this.words) {
        if (word && word.text) {
          this.tweens.add({
            targets: word.text,
            alpha: 0.2,
            duration: 500
          });
        }
      }
      
      // Add these elements to a container for easy management
      const container = this.add.container(0, 0, [bg, gameOverTitle, scoreText, wordsText, restartText])
        .setDepth(100);
      
      // Add scale-in animation
      container.setScale(0.8);
      this.tweens.add({
        targets: container,
        scale: 1,
        duration: 500,
        ease: 'Back.easeOut'
      });
      
      // Make sure the container is interactive for click events
      bg.setInteractive();
      bg.on('pointerdown', () => {
        this.scene.restart();
      });
      
    } catch (error) {
      console.error("Error showing game over screen:", error);
      // Fallback to simple game over text
      if (this.gameOverText) {
        this.gameOverText.setVisible(true);
      }
    }
  }
}<|MERGE_RESOLUTION|>--- conflicted
+++ resolved
@@ -409,18 +409,13 @@
     let isPowerUp = false;
     let powerUpType = null;
     
-<<<<<<< HEAD
     // Word lists for fallback
     const easyWords = ['cat', 'dog', 'run', 'jump', 'play', 'fast', 'slow', 'big', 'small', 'red'];
     const mediumWords = ['computer', 'keyboard', 'monitor', 'program', 'function', 'variable'];
     const hardWords = ['javascript', 'typescript', 'programming', 'development', 'application'];
     
-    // 5% chance for any word to be a power-up
-    if (Math.random() < 0.05) {
-=======
     // 50% chance for any word to be a power-up
     if (Math.random() < 0.1) {
->>>>>>> 02f4108f
       isPowerUp = true;
       powerUpType = this.powerUpManager.getRandomPowerUpType();
       
