import * as Phaser from 'phaser';
import { WordManager } from './WordManager';
import { PowerUpManager } from './PowerUpManager';
import { PowerUpType } from './types/PowerUpTypes';
import { ScoreManager } from './ScoreManager';
import { GameOverScreen } from './GameOverScreen';
import { GameEvents } from './types/GameEvents';
import { WordType, WordEffect } from './types/WordData';
import { generate } from 'random-words';

// Define a proper type for word objects 
interface WordObject {
  text: Phaser.GameObjects.Text;
  value: string;
  vx: number;
  vy: number;
  duration: number;
  startTime: number;
  startX: number;
  startY: number;
  baseX: number;
  baseY: number;
  // Bad condition properties
  blinking: boolean;
  blinkTimer: number;
  shaking: boolean;
  flipped: boolean;
  flipAngle: number;
  shakeOffset: { x: number, y: number };
  shakeRot: number;
  // Power-up properties
  isPowerUp?: boolean;
  powerUpType?: PowerUpType | null;
  // Extensible: Add new bad condition properties here
  // Example: spinning?: boolean;
  // Example: colorShifting?: boolean;
}

export default class GameScene extends Phaser.Scene {
  private inputText: string = '';
  private inputDisplay: Phaser.GameObjects.Text | null = null;
  private words: WordObject[] = [];
  private gameOver: boolean = false;
  private gameOverText: Phaser.GameObjects.Text | null = null;
  private isShowingGameOverScreen: boolean = false;
  private level: number = 1;
  private maxLevel: number = 5;
  private wordsCleared: number = 0;
  private wordsToClear: number = 10;
  private levelText: Phaser.GameObjects.Text | null = null;
  private levelCompleteText: Phaser.GameObjects.Text | null = null;
  private campaignComplete: boolean = false;
  private wordManager: WordManager = null!;
  private powerUpManager: PowerUpManager = null!;
  private scoreManager: ScoreManager = null!;
  private gameOverScreen: GameOverScreen = null!;
  private arcadeFontStyle = {
    fontFamily: '"Press Start 2P", cursive',
    fontSize: '24px', // larger for falling words
    color: '#ffe600', // yellow fill
    stroke: '#000', // black border
    strokeThickness: 6
    // No shadow for clarity
  };
  private lastSpawnTime: number = 0;
  private score: number = 0;
  private scoreText: Phaser.GameObjects.Text | null = null;
  private isLevelTransitioning: boolean = false;
  private levelWords: string[] = []; // Store words for current level
<<<<<<< HEAD
=======
  private usedWords: Set<string> = new Set(); // Track used words in current level
>>>>>>> 2a66afd0
  
  // Method to trigger bomb effect (added in create)
  public triggerBombEffect: () => void;

  // Level settings
  private getLevelSettings() {
    return {
      minDuration: 5,
      maxDuration: 10,
      wordsToClear: 10 + (this.level - 1) * 3,
      minWordLength: Math.min(3 + Math.floor(this.level / 2), 6), // Increase word length with level
      maxWordLength: Math.min(5 + Math.floor(this.level / 2), 8)  // Cap at reasonable length
    };
  }

  // Generate words for the current level
  private generateLevelWords() {
    const settings = this.getLevelSettings();
    const numWords = settings.wordsToClear * 2; // Generate more words than needed to have variety
    
    // Generate words with increasing difficulty based on level
    this.levelWords = generate({
      exactly: numWords,
      minLength: settings.minWordLength,
      maxLength: settings.maxWordLength
    }) as string[];
<<<<<<< HEAD
=======
    
    // Reset used words set
    this.usedWords.clear();
>>>>>>> 2a66afd0
  }

  constructor() {
    super('GameScene');
    
    // Initialize managers after the scene is fully initialized
    this.triggerBombEffect = () => {}; // Default empty implementation
  }
  
  init() {
    // Generate initial level words
    this.generateLevelWords();
  }

  create() {
    console.log('GameScene create - this:', this);
    console.log('GameScene create - this.events:', this.events);
    
    // Initialize managers here instead of in constructor
    this.wordManager = new WordManager(this);
    this.powerUpManager = new PowerUpManager(this);
    this.scoreManager = new ScoreManager(this);
    this.gameOverScreen = new GameOverScreen(this);
    
    const { width, height } = this.scale;
    this.level = 1;
    this.campaignComplete = false;
    this.wordsCleared = 0;
    this.words = [];
    this.gameOver = false;
    this.wordsToClear = this.getLevelSettings().wordsToClear;
    this.inputText = '';
    this.lastSpawnTime = 0;
    this.score = 0;

    // Reset managers
    this.wordManager.resetLevel();
    this.scoreManager.resetScores();
    
    // Initialize PowerUpManager
    this.powerUpManager.setupPowerUpIndicators();

    // Add a background
    this.add.rectangle(width/2, height/2, width, height, 0x222222);

    // Score display (top left)
    this.scoreText = this.add.text(30, 30, `SCORE: 0`, {
      ...this.arcadeFontStyle,
      fontSize: '18px',
      color: '#00ffcc',
      stroke: '#000',
      strokeThickness: 4
    }).setOrigin(0, 0.5);

    // Input display
    this.inputDisplay = this.add.text(width / 2, height - 50, '', {
      ...this.arcadeFontStyle,
      fontSize: '20px',
      backgroundColor: '#333333',
      padding: { x: 10, y: 5 }
    }).setOrigin(0.5);

    // Level display
    this.levelText = this.add.text(width / 2, 30, `LEVEL: ${this.level} / ${this.maxLevel}`, {
      ...this.arcadeFontStyle,
      fontSize: '14px',
      color: '#00ffcc',
      backgroundColor: '#222222',
      padding: { x: 10, y: 5 }
    }).setOrigin(0.5);

    // Game over text (hidden initially)
    this.gameOverText = this.add.text(width / 2, height / 2, 'GAME OVER\nClick to restart', {
      ...this.arcadeFontStyle,
      fontSize: '28px',
      color: '#ff0000',
      align: 'center',
      lineSpacing: 20
    }).setOrigin(0.5).setVisible(false);

    // Level complete text (hidden initially)
    this.levelCompleteText = this.add.text(width / 2, height / 2, '', {
      ...this.arcadeFontStyle,
      fontSize: '24px',
      color: '#00ff00',
      align: 'center',
      backgroundColor: '#222222',
      padding: { x: 10, y: 5 },
      lineSpacing: 20
    }).setOrigin(0.5).setVisible(false);

    // Set up keyboard input
    this.input.keyboard?.on('keydown', this.handleKeyPress, this);

    // Set up click to restart or continue
    this.input.on('pointerdown', () => {
      if (this.gameOver) {
        this.scene.restart();
      } else if (this.levelCompleteText && this.levelCompleteText.visible) {
        this.nextLevel();
      } else if (this.campaignComplete) {
        this.scene.restart();
      }
    });
    
    // Add method to trigger bomb effect
    this.triggerBombEffect = () => {
      // Create explosion effect
      const centerX = width / 2;
      const centerY = height / 2;
      
      // Create particle effect if we have the particle texture
      if (this.textures.exists('particle')) {
        const particles = this.add.particles(0, 0, 'particle', {
          x: centerX,
          y: centerY,
          speed: { min: 100, max: 200 },
          scale: { start: 0.5, end: 0 },
          lifespan: 800,
          blendMode: 'ADD',
          tint: 0xff0000,
          quantity: 20,
          emitting: false
        });
        
        // Emit particles once
        particles.explode(50, centerX, centerY);
        
        // Clean up particles after animation
        this.time.delayedCall(1000, () => {
          particles.destroy();
        });
      }
      
      // Destroy all words
      for (const word of this.words) {
        word.text.destroy();
      }
      this.words = [];
    };
    
    // Make sure power-up display is on top
    this.time.delayedCall(500, () => {
      this.bringPowerUpsToFront();
    });
    
    // Preload particle texture if not already loaded
    if (!this.textures.exists('particle')) {
      const graphics = this.add.graphics();
      graphics.fillStyle(0xffffff);
      graphics.fillCircle(8, 8, 8);
      graphics.generateTexture('particle', 16, 16);
      graphics.destroy();
    }
  }

  /**
   * Check if the game is actively playing (not in game over, completion, or transition states)
   * This method provides a single place to check if gameplay mechanics should be active
   */
  private isActivePlaying(): boolean {
    return !this.gameOver && !this.campaignComplete && !this.isLevelTransitioning;
  }

  update(time: number, delta: number) {
    if (this.gameOver || this.campaignComplete) return;
    
    const { width, height } = this.scale;
    const centerX = width / 2;
    const centerY = height - 40;
    const currentTime = this.time ? this.time.now : Date.now();

    // Update power-up manager
    if (this.powerUpManager) {
      this.powerUpManager.update(time, delta);
    }
    
    // Check if freeze is active
    const isFreezeActive = this.powerUpManager.isFreezeActive();
    
    // Only spawn new words during active gameplay AND when freeze is not active
    if (this.isActivePlaying() && !isFreezeActive && this.words.length < 3 && (currentTime - this.lastSpawnTime > 500 || this.words.length === 0)) {
      this.spawnWord(currentTime, centerX, centerY);
      this.lastSpawnTime = currentTime;
    }

    for (let i = this.words.length - 1; i >= 0; i--) {
      // Safety check for word object
      if (!this.words[i] || !this.words[i].text) continue;
      
      const wordObj = this.words[i];
      
      // Only update positions during active gameplay AND when freeze is not active
      if (this.isActivePlaying() && !isFreezeActive) {
        // Update base position with velocity
        wordObj.baseX = wordObj.baseX + wordObj.vx * (delta / 1000);
        wordObj.baseY = wordObj.baseY + wordObj.vy * (delta / 1000);
      }
      
      // Apply bad condition effects (these are always active)
      this.applyBadConditionEffects(wordObj, delta);

      // Check for game over only during active gameplay
      if (this.isActivePlaying()) {
        const dx = wordObj.text.x - centerX;
        const dy = wordObj.text.y - centerY;
        if (Math.sqrt(dx*dx + dy*dy) < 30) {
          // Check if shield is active
          if (this.powerUpManager && this.powerUpManager.hasActiveShield()) {
            // Use shield to block the hit but don't consume it (it's now indestructible for 2 seconds)
            this.powerUpManager.useShield();
            
            // Remove the word
            wordObj.text.destroy();
            this.words.splice(i, 1);
          } else {
            this.gameOver = true;
            
            // Show enhanced game over screen with score data
            this.showGameOverScreen();
          }
          break;
        }
      }
    }
    
    // Periodically ensure power-up displays are on top
    if (time % 5000 < 100) { // Every ~5 seconds
      this.bringPowerUpsToFront();
    }
  }

  /**
   * Apply the effects of bad conditions to a word
   * 
   * @param wordObj - The word object to apply effects to
   * @param delta - Time since last frame in milliseconds
   * 
   * HOW THE BAD CONDITIONS SYSTEM WORKS:
   * --------------------------------------------------
   * 1. Each word can have one or more "bad conditions" assigned to it
   *    when spawned (in setupBadConditions)
   * 
   * 2. Each bad condition has:
   *    - A property in the WordObject interface (e.g., blinking: boolean)
   *    - Logic to apply the effect in update (in this method)
   *    - Often a dedicated method to handle its specific logic
   * 
   * 3. To add a new bad condition:
   *    a. Add its properties to the WordObject interface
   *    b. Add initialization logic in setupBadConditions()
   *    c. Add application logic in this method or a dedicated method
   *    d. Update applyBadConditionEffects to call your logic
   */
  private applyBadConditionEffects(wordObj: WordObject, delta: number) {
    // Apply blinking effect
    if (wordObj.blinking) {
      this.applyBlinkingEffect(wordObj, delta);
    }
    
    // Apply shaking effect
    if (wordObj.shaking) {
      this.applyShakingEffect(wordObj);
    } else {
      // Not shaking, just use base position
      wordObj.text.x = wordObj.baseX;
      wordObj.text.y = wordObj.baseY;
      wordObj.text.rotation = wordObj.flipped ? wordObj.flipAngle : 0;
    }

    // EXTENSIBILITY POINT: Add more condition checks here
    // Example:
    // if (wordObj.spinning) {
    //   this.applySpinningEffect(wordObj, delta);
    // }
  }

  /**
   * Apply blinking effect to a word
   * 
   * @param wordObj - The word to apply the effect to
   * @param delta - Time since last frame in milliseconds
   * 
   * Effect: Word toggles visibility on/off at regular intervals
   * 
   * Implementation:
   * - Uses a timer (blinkTimer) to track when to toggle visibility
   * - Resets timer when it reaches the blink interval (250ms)
   * - Word is completely invisible during "off" phases
   */
  private applyBlinkingEffect(wordObj: WordObject, delta: number) {
    wordObj.blinkTimer = (wordObj.blinkTimer || 0) + delta;
    if (wordObj.blinkTimer > 250) { // toggle every 250ms
      wordObj.text.visible = !wordObj.text.visible;
      wordObj.blinkTimer = 0;
    }
  }

  /**
   * Apply shaking effect to a word
   * 
   * @param wordObj - The word to apply the effect to
   * 
   * Effect: Word vibrates/shakes with random offsets each frame
  **/
  private applyShakingEffect(wordObj: WordObject) {
    // Randomize shake offsets each frame
    const shakeX = Phaser.Math.Between(-12, 12);
    const shakeY = Phaser.Math.Between(-4, 4);
    const shakeRot = Phaser.Math.FloatBetween(-0.05, 0.05);
    
    // Store the offsets (might be useful for other effects or adjustments)
    wordObj.shakeOffset = { x: shakeX, y: shakeY };
    wordObj.shakeRot = shakeRot;
    
    // Apply the shake offsets to the actual text object
    wordObj.text.x = wordObj.baseX + shakeX;
    wordObj.text.y = wordObj.baseY + shakeY;
    wordObj.text.rotation = (wordObj.flipped ? wordObj.flipAngle : 0) + shakeRot;
  }

  spawnWord(timestamp: number, centerX: number, centerY: number) {
    const { width, height } = this.scale;
    const { minDuration, maxDuration } = this.getLevelSettings();
    const angleDeg = Phaser.Math.Between(30, 150);
    const angleRad = Phaser.Math.DegToRad(angleDeg);
    const diagonal = Math.sqrt(width * width + height * height);
    const spawnRadius = diagonal * 0.8;
    let spawnX = centerX + Math.cos(angleRad) * spawnRadius;
    let spawnY = centerY - Math.sin(angleRad) * spawnRadius;
    spawnX = Phaser.Math.Clamp(spawnX, -200, width + 200);
    spawnY = Phaser.Math.Clamp(spawnY, -200, height + 200);
    const duration = Phaser.Math.FloatBetween(minDuration, maxDuration);
    const dx = centerX - spawnX;
    const dy = centerY - spawnY;
    const vx = dx / duration;
    const vy = dy / duration;
    
    // Determine if this should be a power-up word
    let wordValue;
    let isPowerUp = false;
    let powerUpType = null;
    
    // 10% chance for any word to be a power-up
    if (Math.random() < 0.1) {
      isPowerUp = true;
      powerUpType = this.powerUpManager.getRandomPowerUpType();
<<<<<<< HEAD
      
      // Get a random word from the level words
      wordValue = this.levelWords[Math.floor(Math.random() * this.levelWords.length)];
    } else {
      // Get a random word from the level words
      wordValue = this.levelWords[Math.floor(Math.random() * this.levelWords.length)];
=======
>>>>>>> 2a66afd0
    }
    
    // Get a random unused word from the level words
    let availableWords = this.levelWords.filter(word => !this.usedWords.has(word));
    
    // If we're running low on available words, generate more
    if (availableWords.length < 5) {
      const newWords = generate({
        exactly: 20,
        minLength: this.getLevelSettings().minWordLength,
        maxLength: this.getLevelSettings().maxWordLength
      }) as string[];
      this.levelWords.push(...newWords);
      availableWords = this.levelWords.filter(word => !this.usedWords.has(word));
    }
    
    // Select a random word from available words
    wordValue = availableWords[Math.floor(Math.random() * availableWords.length)];
    
    // Mark the word as used
    this.usedWords.add(wordValue);
    
    // Make sure we have a valid word value
    const displayText = wordValue || 'error';
    const wordText = this.add.text(spawnX, spawnY, displayText, {
      ...this.arcadeFontStyle
    }).setOrigin(0.5);
    
    // Apply power-up effect if needed
    if (isPowerUp && powerUpType) {
      this.powerUpManager.applyPowerUpEffect(wordText, powerUpType);
    }

    // Create word object with base properties
    const currentTime = this.time ? this.time.now : Date.now();
    const wordObj = {
      text: wordText,
      value: displayText,
      vx,
      vy,
      duration,
      startTime: currentTime,
      startX: spawnX,
      startY: spawnY,
      baseX: spawnX,
      baseY: spawnY,
      blinking: false,
      blinkTimer: 0,
      shaking: false,
      flipped: false,
      flipAngle: 0,
      shakeOffset: { x: 0, y: 0 },
      shakeRot: 0,
      isPowerUp: isPowerUp,
      powerUpType: powerUpType
    };

    // Apply bad conditions based on level (only for non-power-up words)
    if (!isPowerUp) {
      this.setupBadConditions(wordObj);
    }

    // Add to words array
    this.words.push(wordObj);
  }

  /**
   * Set up bad conditions for a word based on current level
   * 
   * @param wordObj - The word object to apply conditions to
   * 
   * This is where conditions are assigned to words when they spawn.
   * The probability of each condition can be adjusted here.
   * 
   * Current conditions:
   * - Blinking: Word toggles visibility (any level, 20% chance)
   * - Shaking: Word jiggles/vibrates (level 2+, 30% chance)
   * - Flipped: Word is upside down (level 3+, 30% chance)
   * 
   * ADDING A NEW BAD CONDITION:
   * --------------------------------------------------
   * 1. Add the condition property to the WordObject interface
   * 2. Initialize it here based on desired probability and level
   * 3. Apply any immediate effects (like the flip rotation/tint)
   * 4. Implement the required update logic in applyBadConditionEffects
   *    or a dedicated method
   * 
   */
  private setupBadConditions(wordObj: WordObject) {
    // Blinking: 20% chance, any level
    wordObj.blinking = Phaser.Math.FloatBetween(0, 1) < 0.2;
    
    // Shaking: 30% chance, only level > 1
    wordObj.shaking = this.level > 1 && Phaser.Math.FloatBetween(0, 1) < 0.3;
    
    // Flipped: 30% chance, only level > 1
    wordObj.flipped = this.level > 2 && Phaser.Math.FloatBetween(0, 1) < 0.3;
    
    // Apply flipping effect
    if (wordObj.flipped) {
      wordObj.flipAngle = Math.PI; // 180 degrees
      wordObj.text.rotation = wordObj.flipAngle;
      wordObj.text.setTint(0xffe600);
    }

    // EXTENSIBILITY POINT: Add more bad conditions here
  }

  handleKeyPress = (event: KeyboardEvent) => {
    if (this.gameOver || this.campaignComplete) return;
    
    // If game over screen is showing, handle restart
    if (this.gameOverScreen.isShowing()) {
      if (event.key === 'Enter' || event.key === ' ') {
        this.scene.restart();
        return;
      }
    }
    
    // Handle backspace
    if (event.key === 'Backspace') {
      this.inputText = this.inputText.slice(0, -1);
    }
    // Ignore spacebar
    else if (event.key === ' ' || event.key === 'Space') {
      // Do nothing - ignore spaces
      return;
    }
    // Add character to input
    else if (event.key.length === 1) {
      // First keypress on an empty input - start tracking typing time
      if (this.inputText === '') {
        // Find the closest matching word to start tracking
        const matchingWord = this.findClosestMatchingWord(event.key.toLowerCase());
        if (matchingWord && this.scoreManager && typeof this.scoreManager.startTyping === 'function') {
          this.scoreManager.startTyping(matchingWord.value);
          // Only emit event if it's defined
          if (GameEvents && GameEvents.TYPING_STARTED) {
            this.events.emit(GameEvents.TYPING_STARTED, matchingWord.value);
          }
        }
      }
      
      this.inputText += event.key.toLowerCase();
    }
    
    // Update the input display
    if (this.inputDisplay) {
      this.inputDisplay.setText(this.inputText || '');
    }
    
    // Check if input matches any word
    this.checkWordMatch();
  }
  
  /**
   * Find the closest matching word that starts with the given character
   * @param char - The character to match
   * @returns The matching word object or null
   */
  private findClosestMatchingWord(char: string): WordObject | null {
    // Filter words that start with the character, with safety checks
    const matchingWords = this.words.filter(word => 
      word && word.value && typeof word.value === 'string' && 
      word.value.toLowerCase().startsWith(char)
    );
    
    if (matchingWords.length === 0) return null;
    
    // Find the closest word to the center
    const { width, height } = this.scale;
    const centerX = width / 2;
    const centerY = height - 40;
    
    let closestWord = matchingWords[0];
    let closestDistance = Infinity;
    
    for (const word of matchingWords) {
      // Safety check for word and text properties
      if (!word || !word.text) continue;
      
      const dx = word.text.x - centerX;
      const dy = word.text.y - centerY;
      const distance = Math.sqrt(dx*dx + dy*dy);
      
      if (distance < closestDistance) {
        closestDistance = distance;
        closestWord = word;
      }
    }
    
    return closestWord;
  }

  checkWordMatch() {
    // First check if input matches a power-up name and we have that power-up
    const normalizedInput = this.inputText.toLowerCase();
    
    // Check if input matches a power-up type
    const powerUpType = this.getPowerUpTypeFromText(normalizedInput);
    if (powerUpType && this.powerUpManager.getCollectedCount(powerUpType) > 0) {
      // Activate the power-up
      this.powerUpManager.activatePowerUp(powerUpType);
      
      // Clear input
      this.inputText = '';
      if (this.inputDisplay) {
        this.inputDisplay.setText('');
      }
      return;
    }
    
    // If not a power-up activation, check for matching words
    for (let i = 0; i < this.words.length; i++) {
      // Safety check for word object
      if (!this.words[i] || !this.words[i].text) continue;
      
      // Get the word value and normalize it (remove spaces, lowercase)
      const wordValue = this.words[i].value || '';
      const normalizedWord = wordValue.toLowerCase().replace(/\s+/g, '');
      
      // Check if input is a prefix of the word (partial match)
      if (normalizedInput && normalizedWord.startsWith(normalizedInput)) {
        // Highlight the word being typed
        this.words[i].text.setTint(0xffff00);
        
        // If the input exactly matches the word, complete it
        if (normalizedInput === normalizedWord) {
          // Check if it's a power-up word
          const isPowerUp = this.words[i].isPowerUp;
          const powerUpType = this.words[i].powerUpType;
          
          // Create word data for score calculation
          const currentTime = this.time ? this.time.now : Date.now();
          const wordData = {
            text: wordValue,
            type: isPowerUp ? WordType.POWERUP : WordType.NORMAL,
            effects: this.getWordEffects(this.words[i]) as WordEffect[],
            velocity: new Phaser.Math.Vector2(this.words[i].vx || 0, this.words[i].vy || 0),
            spawnTime: this.words[i].startTime || currentTime,
            destroyTime: currentTime,
            completed: true,
            position: new Phaser.Math.Vector2(this.words[i].text.x, this.words[i].text.y)
          };
          
          // Store the text object reference before removing from array
          const textObj = this.words[i].text;
          
          // Calculate enhanced score based on word length
          const wordLength = wordValue.length;
          const baseScore = wordLength * 10; // 10 points per letter
          
          // Add bonuses for longer words
          let bonusMultiplier = 1.0;
          
          // Length bonus: 50% bonus per letter above 5
          if (wordLength > 5) {
            bonusMultiplier += (wordLength - 5) * 0.5;
          }
          
          // Effect bonus: each effect adds a bonus
          if (this.words[i].blinking) bonusMultiplier += 0.2;
          if (this.words[i].shaking) bonusMultiplier += 0.3;
          if (this.words[i].flipped) bonusMultiplier += 0.4;
          
          // Calculate final score with bonuses
          const wordScore = Math.round(baseScore * bonusMultiplier);
          
          // Update score
          this.score += wordScore;
          
          // Add completion effect with score
          this.tweens.add({
            targets: textObj,
            alpha: 0,
            y: textObj.y - 50,
            scale: 1.5,
            duration: 300,
            onComplete: () => {
              // Remove the word after the effect
              textObj.destroy();
            }
          });
          
          // Show floating score text
          const scoreText = this.add.text(textObj.x, textObj.y - 30, `+${wordScore}`, {
            fontFamily: '"Press Start 2P", cursive',
            fontSize: '20px',
            color: '#ffff00',
            stroke: '#000000',
            strokeThickness: 4
          }).setOrigin(0.5).setDepth(50);
          
          // Animate the score text
          this.tweens.add({
            targets: scoreText,
            y: scoreText.y - 50,
            alpha: { from: 1, to: 0 },
            scale: { from: 1, to: 1.5 },
            duration: 1000,
            ease: 'Power2',
            onComplete: () => {
              scoreText.destroy();
            }
          });
          
          // Remove from active words array
          this.words.splice(i, 1);
          
          // Clear input
          this.inputText = '';
          if (this.inputDisplay) {
            this.inputDisplay.setText('');
          }
          
          // If it's a power-up word, collect it instead of activating
          if (isPowerUp && powerUpType) {
            this.powerUpManager.collectPowerUp(powerUpType);
          }
          
          // Track cleared words
          this.wordsCleared++;
          
          // If ScoreManager is properly implemented, use it
          if (this.scoreManager && typeof this.scoreManager.handleWordCompleted === 'function') {
            this.scoreManager.handleWordCompleted(wordData);
          }
          
          // Update score display
          if (this.scoreText) {
            this.scoreText.setText(`SCORE: ${this.score}`);
          }
          
          // Update score display
          if (this.scoreText) {
            this.scoreText.setText(`SCORE: ${this.score}`);
          }
          
          if (this.wordsCleared >= this.getLevelSettings().wordsToClear) {
            this.levelComplete();
          }
          
          // Play success sound if available
          if (this.sound && this.sound.add) {
            try {
              const successSound = this.sound.add('success', { volume: 0.5 });
              if (successSound) successSound.play();
            } catch {
              // Ignore sound errors
            }
          }
          
          break;
        }
      } else {
        // Reset tint if not matching
        if (this.words[i] && this.words[i].text) {
          this.words[i].text.clearTint();
        }
      }
    }
  }
  
  /**
   * Get word effects from a word object
   * @param wordObj - The word object
   * @returns Array of word effects
   */
  private getWordEffects(wordObj: WordObject): WordEffect[] {
    const effects: WordEffect[] = [];
    
    // Safety check for wordObj
    if (!wordObj) return effects;
    
    if (wordObj.blinking) {
      effects.push({ type: 'blinking' });
    }
    
    if (wordObj.shaking) {
      effects.push({ type: 'shaking' });
    }
    
    if (wordObj.flipped) {
      effects.push({ type: 'flipped' });
    }
    
    return effects;
  }

  levelComplete() {
    if (this.levelCompleteText) {
      // Set transitioning state
      this.isLevelTransitioning = true;
      
      if (this.level < this.maxLevel) {
        this.levelCompleteText.setText(`LEVEL ${this.level} COMPLETE!\nCLICK TO CONTINUE`);
      } else {
        this.levelCompleteText.setText('CAMPAIGN COMPLETE!\nCLICK TO RESTART');
        this.campaignComplete = true;
      }
      
      this.levelCompleteText.setVisible(true);
      
      // Freeze existing words
      for (const wordObj of this.words) {
        wordObj.text.setAlpha(0.5); // Make words semi-transparent to indicate frozen state
      }
    }
  }

  nextLevel() {
    if (this.levelCompleteText) {
      this.levelCompleteText.setVisible(false);
    }
    
    if (this.level < this.maxLevel) {
      this.level++;
      this.wordsCleared = 0;
      this.wordsToClear = this.getLevelSettings().wordsToClear;
      if (this.levelText) {
        this.levelText.setText(`LEVEL: ${this.level} / ${this.maxLevel}`);
      }
      
      // Generate new words for the next level
      this.generateLevelWords();
      
      // Remove all words from screen
      for (const word of this.words) {
        word.text.destroy();
      }
      this.words = [];
      
      // Reset transition state
      this.isLevelTransitioning = false;
      
      // Increase WordManager difficulty
      this.wordManager.increaseLevel();
      
      // Power-ups are automatically preserved since they're stored in PowerUpManager
    } else {
      // Campaign complete, handled in levelComplete
    }
  }
  
  /**
   * Get the power-up type from text
   * @param text - The text to check
   * @returns PowerUpType | null - The matching power-up type or null if no match
   */
  getPowerUpTypeFromText(text: string): PowerUpType | null {
    // Safety check for text
    if (!text || typeof text !== 'string') return null;
    
    const lowerText = text.toLowerCase();
    for (const type of Object.values(PowerUpType)) {
      if (lowerText === type.toLowerCase()) {
        return type;
      }
    }
    return null;
  }
  
  // Call this at the end of create() method
  bringPowerUpsToFront(): void {
    if (this.powerUpManager) {
      this.powerUpManager.bringToFront();
    }
  }
  
  /**
   * Show floating score text at the given position
   * @param x - X position
   * @param y - Y position
   * @param score - Score to display
   */
  private showFloatingScore(x: number, y: number, score: number): void {
    // Create floating score text
    const scoreText = this.add.text(x, y, `+${score}`, {
      fontFamily: '"Press Start 2P", cursive',
      fontSize: '20px',
      color: '#ffff00',
      stroke: '#000000',
      strokeThickness: 4
    }).setOrigin(0.5).setDepth(50);
    
    // Add floating animation
    this.tweens.add({
      targets: scoreText,
      y: y - 80,
      alpha: { from: 1, to: 0 },
      scale: { from: 1, to: 1.5 },
      duration: 1000,
      ease: 'Power2',
      onComplete: () => {
        scoreText.destroy();
      }
    });
  }
  
  /**
   * Show the enhanced game over screen with detailed score information
   */
  private showGameOverScreen(): void {
    // Ensure we only show the game over screen once
    if (this.isShowingGameOverScreen) return;
    
    this.isShowingGameOverScreen = true;
    console.log("Showing game over screen");
    
    // Hide the standard game over text
    if (this.gameOverText) {
      this.gameOverText.setVisible(false);
    }
    
    try {
      // Create a simple game over display
      const { width, height } = this.scale;
      
      // Add semi-transparent background
      const bg = this.add.rectangle(0, 0, width, height, 0x000000, 0.8)
        .setOrigin(0, 0)
        .setDepth(1000);
      
      // Add game over text
      const gameOverTitle = this.add.text(width / 2, height / 3, 'GAME OVER', {
        fontFamily: '"Press Start 2P", cursive',
        fontSize: '48px',
        color: '#ff0000',
        stroke: '#000000',
        strokeThickness: 6,
        align: 'center'
      }).setOrigin(0.5).setDepth(1001);
      
      // Add score text with larger font
      const scoreText = this.add.text(width / 2, height / 2, `FINAL SCORE: ${this.score}`, {
        fontFamily: '"Press Start 2P", cursive',
        fontSize: '36px',
        color: '#ffffff',
        stroke: '#000000',
        strokeThickness: 4,
        align: 'center'
      }).setOrigin(0.5).setDepth(1001);
      
      // Add words cleared text
      const wordsText = this.add.text(width / 2, height / 2 + 60, `Words Typed: ${this.wordsCleared}`, {
        fontFamily: '"Press Start 2P", cursive',
        fontSize: '24px',
        color: '#ffff00',
        stroke: '#000000',
        strokeThickness: 3,
        align: 'center'
      }).setOrigin(0.5).setDepth(101);
      
      // Add restart instruction
      const restartText = this.add.text(width / 2, height - 100, 'Press ENTER or CLICK to restart', {
        fontFamily: '"Press Start 2P", cursive',
        fontSize: '20px',
        color: '#00ffff',
        stroke: '#000000',
        strokeThickness: 3,
        align: 'center'
      }).setOrigin(0.5).setDepth(101);
      
      // Add blinking effect to restart text
      this.tweens.add({
        targets: restartText,
        alpha: { from: 1, to: 0.3 },
        duration: 800,
        yoyo: true,
        repeat: -1
      });
      
      // Fade out all words
      for (const word of this.words) {
        if (word && word.text) {
          this.tweens.add({
            targets: word.text,
            alpha: 0.2,
            duration: 500
          });
        }
      }
      
      // Add these elements to a container for easy management
      const container = this.add.container(0, 0, [bg, gameOverTitle, scoreText, wordsText, restartText])
        .setDepth(100);
      
      // Add scale-in animation
      container.setScale(0.8);
      this.tweens.add({
        targets: container,
        scale: 1,
        duration: 500,
        ease: 'Back.easeOut'
      });
      
      // Make sure the container is interactive for click events
      bg.setInteractive();
      bg.on('pointerdown', () => {
        this.scene.restart();
      });
      
    } catch (error) {
      console.error("Error showing game over screen:", error);
      // Fallback to simple game over text
      if (this.gameOverText) {
        this.gameOverText.setVisible(true);
      }
    }
  }
}<|MERGE_RESOLUTION|>--- conflicted
+++ resolved
@@ -67,10 +67,7 @@
   private scoreText: Phaser.GameObjects.Text | null = null;
   private isLevelTransitioning: boolean = false;
   private levelWords: string[] = []; // Store words for current level
-<<<<<<< HEAD
-=======
   private usedWords: Set<string> = new Set(); // Track used words in current level
->>>>>>> 2a66afd0
   
   // Method to trigger bomb effect (added in create)
   public triggerBombEffect: () => void;
@@ -97,12 +94,9 @@
       minLength: settings.minWordLength,
       maxLength: settings.maxWordLength
     }) as string[];
-<<<<<<< HEAD
-=======
     
     // Reset used words set
     this.usedWords.clear();
->>>>>>> 2a66afd0
   }
 
   constructor() {
@@ -450,15 +444,6 @@
     if (Math.random() < 0.1) {
       isPowerUp = true;
       powerUpType = this.powerUpManager.getRandomPowerUpType();
-<<<<<<< HEAD
-      
-      // Get a random word from the level words
-      wordValue = this.levelWords[Math.floor(Math.random() * this.levelWords.length)];
-    } else {
-      // Get a random word from the level words
-      wordValue = this.levelWords[Math.floor(Math.random() * this.levelWords.length)];
-=======
->>>>>>> 2a66afd0
     }
     
     // Get a random unused word from the level words
