--- conflicted
+++ resolved
@@ -1,62 +1,27 @@
-<<<<<<< HEAD
-@tailwind base;
-@tailwind components;
-@tailwind utilities;
-
-:root {
-  --background: #ffffff;
-  --foreground: #171717;
-}
-
-@media (prefers-color-scheme: dark) {
-  :root {
-    --background: #0a0a0a;
-    --foreground: #ededed;
-  }
-}
-
-body {
-  background: var(--background);
-  color: var(--foreground);
-  font-family: Arial, Helvetica, sans-serif;
-}
-
-.pixel-font {
-  font-family: 'Courier New', Courier, monospace;
-  letter-spacing: 1px;
-  font-weight: bold;
-}
-=======
-@import "tailwindcss";
-
-:root {
-  --background: #ffffff;
-  --foreground: #171717;
-}
-
-@theme inline {
-  --color-background: var(--background);
-  --color-foreground: var(--foreground);
-  --font-sans: var(--font-geist-sans);
-  --font-mono: var(--font-geist-mono);
-}
-
-@media (prefers-color-scheme: dark) {
-  :root {
-    --background: #0a0a0a;
-    --foreground: #ededed;
-  }
-}
-
-body {
-  background: var(--background);
-  color: var(--foreground);
-  font-family: Arial, Helvetica, sans-serif;
-}
-
-.pixel-font {
-  font-family: 'Courier New', Courier, monospace;
-  letter-spacing: 1px;
-  font-weight: bold;
-}
->>>>>>> 7ae5e0f5
+@tailwind base;
+@tailwind components;
+@tailwind utilities;
+
+:root {
+  --background: #ffffff;
+  --foreground: #171717;
+}
+
+@media (prefers-color-scheme: dark) {
+  :root {
+    --background: #0a0a0a;
+    --foreground: #ededed;
+  }
+}
+
+body {
+  background: var(--background);
+  color: var(--foreground);
+  font-family: Arial, Helvetica, sans-serif;
+}
+
+.pixel-font {
+  font-family: 'Courier New', Courier, monospace;
+  letter-spacing: 1px;
+  font-weight: bold;
+}